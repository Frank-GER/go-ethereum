// Copyright 2015 The go-ethereum Authors
// This file is part of the go-ethereum library.
//
// The go-ethereum library is free software: you can redistribute it and/or modify
// it under the terms of the GNU Lesser General Public License as published by
// the Free Software Foundation, either version 3 of the License, or
// (at your option) any later version.
//
// The go-ethereum library is distributed in the hope that it will be useful,
// but WITHOUT ANY WARRANTY; without even the implied warranty of
// MERCHANTABILITY or FITNESS FOR A PARTICULAR PURPOSE. See the
// GNU Lesser General Public License for more details.
//
// You should have received a copy of the GNU Lesser General Public License
// along with the go-ethereum library. If not, see <http://www.gnu.org/licenses/>.

package params

import "math/big"

const (
	GasLimitBoundDivisor uint64 = 1024               // The bound divisor of the gas limit, used in update calculations.
	MinGasLimit          uint64 = 5000               // Minimum the gas limit may ever be.
	MaxGasLimit          uint64 = 0x7fffffffffffffff // Maximum the gas limit (2^63-1).
	GenesisGasLimit      uint64 = 4712388            // Gas limit of the Genesis block.

	MaximumExtraDataSize  uint64 = 32    // Maximum size extra data may be after Genesis.
	ExpByteGas            uint64 = 10    // Times ceil(log256(exponent)) for the EXP instruction.
	SloadGas              uint64 = 50    // Multiplied by the number of 32-byte words that are copied (round up) for any *COPY operation and added.
	CallValueTransferGas  uint64 = 9000  // Paid for CALL when the value transfer is non-zero.
	CallNewAccountGas     uint64 = 25000 // Paid for CALL when the destination address didn't exist prior.
	TxGas                 uint64 = 21000 // Per transaction not creating a contract. NOTE: Not payable on data of calls between transactions.
	TxGasContractCreation uint64 = 53000 // Per transaction that creates a contract. NOTE: Not payable on data of calls between transactions.
	TxDataZeroGas         uint64 = 4     // Per byte of data attached to a transaction that equals zero. NOTE: Not payable on data of calls between transactions.
	QuadCoeffDiv          uint64 = 512   // Divisor for the quadratic particle of the memory cost equation.
	LogDataGas            uint64 = 8     // Per byte in a LOG* operation's data.
	CallStipend           uint64 = 2300  // Free gas given at beginning of call.

	Keccak256Gas     uint64 = 30 // Once per KECCAK256 operation.
	Keccak256WordGas uint64 = 6  // Once per word of the KECCAK256 operation's data.
	InitCodeWordGas  uint64 = 2  // Once per word of the init code when creating a contract.

	SstoreSetGas    uint64 = 20000 // Once per SSTORE operation.
	SstoreResetGas  uint64 = 5000  // Once per SSTORE operation if the zeroness changes from zero.
	SstoreClearGas  uint64 = 5000  // Once per SSTORE operation if the zeroness doesn't change.
	SstoreRefundGas uint64 = 15000 // Once per SSTORE operation if the zeroness changes to zero.

	NetSstoreNoopGas  uint64 = 200   // Once per SSTORE operation if the value doesn't change.
	NetSstoreInitGas  uint64 = 20000 // Once per SSTORE operation from clean zero.
	NetSstoreCleanGas uint64 = 5000  // Once per SSTORE operation from clean non-zero.
	NetSstoreDirtyGas uint64 = 200   // Once per SSTORE operation from dirty.

	NetSstoreClearRefund      uint64 = 15000 // Once per SSTORE operation for clearing an originally existing storage slot
	NetSstoreResetRefund      uint64 = 4800  // Once per SSTORE operation for resetting to the original non-zero value
	NetSstoreResetClearRefund uint64 = 19800 // Once per SSTORE operation for resetting to the original zero value

	SstoreSentryGasEIP2200            uint64 = 2300  // Minimum gas required to be present for an SSTORE call, not consumed
	SstoreSetGasEIP2200               uint64 = 20000 // Once per SSTORE operation from clean zero to non-zero
	SstoreResetGasEIP2200             uint64 = 5000  // Once per SSTORE operation from clean non-zero to something else
	SstoreClearsScheduleRefundEIP2200 uint64 = 15000 // Once per SSTORE operation for clearing an originally existing storage slot

	ColdAccountAccessCostEIP2929 = uint64(2600) // COLD_ACCOUNT_ACCESS_COST
	ColdSloadCostEIP2929         = uint64(2100) // COLD_SLOAD_COST
	WarmStorageReadCostEIP2929   = uint64(100)  // WARM_STORAGE_READ_COST

	// In EIP-2200: SstoreResetGas was 5000.
	// In EIP-2929: SstoreResetGas was changed to '5000 - COLD_SLOAD_COST'.
	// In EIP-3529: SSTORE_CLEARS_SCHEDULE is defined as SSTORE_RESET_GAS + ACCESS_LIST_STORAGE_KEY_COST
	// Which becomes: 5000 - 2100 + 1900 = 4800
	SstoreClearsScheduleRefundEIP3529 uint64 = SstoreResetGasEIP2200 - ColdSloadCostEIP2929 + TxAccessListStorageKeyGas

	JumpdestGas   uint64 = 1     // Once per JUMPDEST operation.
	EpochDuration uint64 = 30000 // Duration between proof-of-work epochs.

	CreateDataGas         uint64 = 200   //
	CallCreateDepth       uint64 = 1024  // Maximum depth of call/create stack.
	ExpGas                uint64 = 10    // Once per EXP instruction
	LogGas                uint64 = 375   // Per LOG* operation.
	CopyGas               uint64 = 3     //
	StackLimit            uint64 = 1024  // Maximum size of VM stack allowed.
	TierStepGas           uint64 = 0     // Once per operation, for a selection of them.
	LogTopicGas           uint64 = 375   // Multiplied by the * of the LOG*, per LOG transaction. e.g. LOG0 incurs 0 * c_txLogTopicGas, LOG4 incurs 4 * c_txLogTopicGas.
	CreateGas             uint64 = 32000 // Once per CREATE operation & contract-creation transaction.
	Create2Gas            uint64 = 32000 // Once per CREATE2 operation
	SelfdestructRefundGas uint64 = 24000 // Refunded following a selfdestruct operation.
	MemoryGas             uint64 = 3     // Times the address of the (highest referenced byte in memory + 1). NOTE: referencing happens on read, write and in instructions such as RETURN and CALL.

	TxDataNonZeroGasFrontier  uint64 = 68   // Per byte of data attached to a transaction that is not equal to zero. NOTE: Not payable on data of calls between transactions.
	TxDataNonZeroGasEIP2028   uint64 = 16   // Per byte of non zero data attached to a transaction after EIP 2028 (part in Istanbul)
	TxAccessListAddressGas    uint64 = 2400 // Per address specified in EIP 2930 access list
	TxAccessListStorageKeyGas uint64 = 1900 // Per storage key specified in EIP 2930 access list

	// These have been changed during the course of the chain
	CallGasFrontier              uint64 = 40  // Once per CALL operation & message call transaction.
	CallGasEIP150                uint64 = 700 // Static portion of gas for CALL-derivates after EIP 150 (Tangerine)
	BalanceGasFrontier           uint64 = 20  // The cost of a BALANCE operation
	BalanceGasEIP150             uint64 = 400 // The cost of a BALANCE operation after Tangerine
	BalanceGasEIP1884            uint64 = 700 // The cost of a BALANCE operation after EIP 1884 (part of Istanbul)
	ExtcodeSizeGasFrontier       uint64 = 20  // Cost of EXTCODESIZE before EIP 150 (Tangerine)
	ExtcodeSizeGasEIP150         uint64 = 700 // Cost of EXTCODESIZE after EIP 150 (Tangerine)
	SloadGasFrontier             uint64 = 50
	SloadGasEIP150               uint64 = 200
	SloadGasEIP1884              uint64 = 800  // Cost of SLOAD after EIP 1884 (part of Istanbul)
	SloadGasEIP2200              uint64 = 800  // Cost of SLOAD after EIP 2200 (part of Istanbul)
	ExtcodeHashGasConstantinople uint64 = 400  // Cost of EXTCODEHASH (introduced in Constantinople)
	ExtcodeHashGasEIP1884        uint64 = 700  // Cost of EXTCODEHASH after EIP 1884 (part in Istanbul)
	SelfdestructGasEIP150        uint64 = 5000 // Cost of SELFDESTRUCT post EIP 150 (Tangerine)

	// EXP has a dynamic portion depending on the size of the exponent
	ExpByteFrontier uint64 = 10 // was set to 10 in Frontier
	ExpByteEIP158   uint64 = 50 // was raised to 50 during Eip158 (Spurious Dragon)

	// Extcodecopy has a dynamic AND a static cost. This represents only the
	// static portion of the gas. It was changed during EIP 150 (Tangerine)
	ExtcodeCopyBaseFrontier uint64 = 20
	ExtcodeCopyBaseEIP150   uint64 = 700

	// CreateBySelfdestructGas is used when the refunded account is one that does
	// not exist. This logic is similar to call.
	// Introduced in Tangerine Whistle (Eip 150)
	CreateBySelfdestructGas uint64 = 25000

	DefaultBaseFeeChangeDenominator = 8          // Bounds the amount the base fee can change between blocks.
	DefaultElasticityMultiplier     = 2          // Bounds the maximum gas limit an EIP-1559 block may have.
	InitialBaseFee                  = 1000000000 // Initial base fee for EIP-1559 blocks.

	MaxCodeSize     = 24576           // Maximum bytecode to permit for a contract
	MaxInitCodeSize = 2 * MaxCodeSize // Maximum initcode to permit in a creation transaction and create instructions

	// Precompiled contract gas prices

	EcrecoverGas        uint64 = 3000 // Elliptic curve sender recovery gas price
	Sha256BaseGas       uint64 = 60   // Base price for a SHA256 operation
	Sha256PerWordGas    uint64 = 12   // Per-word price for a SHA256 operation
	Ripemd160BaseGas    uint64 = 600  // Base price for a RIPEMD160 operation
	Ripemd160PerWordGas uint64 = 120  // Per-word price for a RIPEMD160 operation
	IdentityBaseGas     uint64 = 15   // Base price for a data copy operation
	IdentityPerWordGas  uint64 = 3    // Per-work price for a data copy operation

	Bn256AddGasByzantium             uint64 = 500    // Byzantium gas needed for an elliptic curve addition
	Bn256AddGasIstanbul              uint64 = 150    // Gas needed for an elliptic curve addition
	Bn256ScalarMulGasByzantium       uint64 = 40000  // Byzantium gas needed for an elliptic curve scalar multiplication
	Bn256ScalarMulGasIstanbul        uint64 = 6000   // Gas needed for an elliptic curve scalar multiplication
	Bn256PairingBaseGasByzantium     uint64 = 100000 // Byzantium base price for an elliptic curve pairing check
	Bn256PairingBaseGasIstanbul      uint64 = 45000  // Base price for an elliptic curve pairing check
	Bn256PairingPerPointGasByzantium uint64 = 80000  // Byzantium per-point price for an elliptic curve pairing check
	Bn256PairingPerPointGasIstanbul  uint64 = 34000  // Per-point price for an elliptic curve pairing check

	Bls12381G1AddGas          uint64 = 600    // Price for BLS12-381 elliptic curve G1 point addition
	Bls12381G1MulGas          uint64 = 12000  // Price for BLS12-381 elliptic curve G1 point scalar multiplication
	Bls12381G2AddGas          uint64 = 4500   // Price for BLS12-381 elliptic curve G2 point addition
	Bls12381G2MulGas          uint64 = 55000  // Price for BLS12-381 elliptic curve G2 point scalar multiplication
	Bls12381PairingBaseGas    uint64 = 115000 // Base gas price for BLS12-381 elliptic curve pairing check
	Bls12381PairingPerPairGas uint64 = 23000  // Per-point pair gas price for BLS12-381 elliptic curve pairing check
	Bls12381MapG1Gas          uint64 = 5500   // Gas price for BLS12-381 mapping field element to G1 operation
	Bls12381MapG2Gas          uint64 = 110000 // Gas price for BLS12-381 mapping field element to G2 operation

	// The Refund Quotient is the cap on how much of the used gas can be refunded. Before EIP-3529,
	// up to half the consumed gas could be refunded. Redefined as 1/5th in EIP-3529
	RefundQuotient        uint64 = 2
	RefundQuotientEIP3529 uint64 = 5

<<<<<<< HEAD
	// SYSCOIN
	SYSDataHashGas uint64 = 1400 // The cost of data hash retrieval
=======
	BlobTxDataGasPerBlob             = 1 << 17 // Gas consumption of a single data blob (== blob byte size)
>>>>>>> d3ece3a0
	BlobTxMinDataGasprice            = 1       // Minimum gas price for data blobs
	BlobTxDataGaspriceUpdateFraction = 2225652 // Controls the maximum rate of change for data gas price
)

// Gas discount table for BLS12-381 G1 and G2 multi exponentiation operations
var Bls12381MultiExpDiscountTable = [128]uint64{1200, 888, 764, 641, 594, 547, 500, 453, 438, 423, 408, 394, 379, 364, 349, 334, 330, 326, 322, 318, 314, 310, 306, 302, 298, 294, 289, 285, 281, 277, 273, 269, 268, 266, 265, 263, 262, 260, 259, 257, 256, 254, 253, 251, 250, 248, 247, 245, 244, 242, 241, 239, 238, 236, 235, 233, 232, 231, 229, 228, 226, 225, 223, 222, 221, 220, 219, 219, 218, 217, 216, 216, 215, 214, 213, 213, 212, 211, 211, 210, 209, 208, 208, 207, 206, 205, 205, 204, 203, 202, 202, 201, 200, 199, 199, 198, 197, 196, 196, 195, 194, 193, 193, 192, 191, 191, 190, 189, 188, 188, 187, 186, 185, 185, 184, 183, 182, 182, 181, 180, 179, 179, 178, 177, 176, 176, 175, 174}

var (
	DifficultyBoundDivisor = big.NewInt(2048)   // The bound divisor of the difficulty, used in the update calculations.
	GenesisDifficulty      = big.NewInt(131072) // Difficulty of the Genesis block.
	MinimumDifficulty      = big.NewInt(131072) // The minimum that the difficulty may ever be.
	DurationLimit          = big.NewInt(13)     // The decision boundary on the blocktime duration used to determine whether difficulty should go up or not.
)<|MERGE_RESOLUTION|>--- conflicted
+++ resolved
@@ -160,12 +160,9 @@
 	RefundQuotient        uint64 = 2
 	RefundQuotientEIP3529 uint64 = 5
 
-<<<<<<< HEAD
 	// SYSCOIN
 	SYSDataHashGas uint64 = 1400 // The cost of data hash retrieval
-=======
 	BlobTxDataGasPerBlob             = 1 << 17 // Gas consumption of a single data blob (== blob byte size)
->>>>>>> d3ece3a0
 	BlobTxMinDataGasprice            = 1       // Minimum gas price for data blobs
 	BlobTxDataGaspriceUpdateFraction = 2225652 // Controls the maximum rate of change for data gas price
 )
