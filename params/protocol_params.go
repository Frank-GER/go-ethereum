// Copyright 2015 The go-ethereum Authors
// This file is part of the go-ethereum library.
//
// The go-ethereum library is free software: you can redistribute it and/or modify
// it under the terms of the GNU Lesser General Public License as published by
// the Free Software Foundation, either version 3 of the License, or
// (at your option) any later version.
//
// The go-ethereum library is distributed in the hope that it will be useful,
// but WITHOUT ANY WARRANTY; without even the implied warranty of
// MERCHANTABILITY or FITNESS FOR A PARTICULAR PURPOSE. See the
// GNU Lesser General Public License for more details.
//
// You should have received a copy of the GNU Lesser General Public License
// along with the go-ethereum library. If not, see <http://www.gnu.org/licenses/>.

package params

import "math/big"

const (
	GasLimitBoundDivisor uint64 = 1024               // The bound divisor of the gas limit, used in update calculations.
	MinGasLimit          uint64 = 5000               // Minimum the gas limit may ever be.
	MaxGasLimit          uint64 = 0x7fffffffffffffff // Maximum the gas limit (2^63-1).
	GenesisGasLimit      uint64 = 4712388            // Gas limit of the Genesis block.

	MaximumExtraDataSize  uint64 = 32    // Maximum size extra data may be after Genesis.
	ExpByteGas            uint64 = 10    // Times ceil(log256(exponent)) for the EXP instruction.
	SloadGas              uint64 = 50    // Multiplied by the number of 32-byte words that are copied (round up) for any *COPY operation and added.
	CallValueTransferGas  uint64 = 9000  // Paid for CALL when the value transfer is non-zero.
	CallNewAccountGas     uint64 = 25000 // Paid for CALL when the destination address didn't exist prior.
	TxGas                 uint64 = 21000 // Per transaction not creating a contract. NOTE: Not payable on data of calls between transactions.
	TxGasContractCreation uint64 = 53000 // Per transaction that creates a contract. NOTE: Not payable on data of calls between transactions.
	TxDataZeroGas         uint64 = 4     // Per byte of data attached to a transaction that equals zero. NOTE: Not payable on data of calls between transactions.
	QuadCoeffDiv          uint64 = 512   // Divisor for the quadratic particle of the memory cost equation.
	LogDataGas            uint64 = 8     // Per byte in a LOG* operation's data.
	CallStipend           uint64 = 2300  // Free gas given at beginning of call.

	Keccak256Gas     uint64 = 30 // Once per KECCAK256 operation.
	Keccak256WordGas uint64 = 6  // Once per word of the KECCAK256 operation's data.
	InitCodeWordGas  uint64 = 2  // Once per word of the init code when creating a contract.

	SstoreSetGas    uint64 = 20000 // Once per SSTORE operation.
	SstoreResetGas  uint64 = 5000  // Once per SSTORE operation if the zeroness changes from zero.
	SstoreClearGas  uint64 = 5000  // Once per SSTORE operation if the zeroness doesn't change.
	SstoreRefundGas uint64 = 15000 // Once per SSTORE operation if the zeroness changes to zero.

	NetSstoreNoopGas  uint64 = 200   // Once per SSTORE operation if the value doesn't change.
	NetSstoreInitGas  uint64 = 20000 // Once per SSTORE operation from clean zero.
	NetSstoreCleanGas uint64 = 5000  // Once per SSTORE operation from clean non-zero.
	NetSstoreDirtyGas uint64 = 200   // Once per SSTORE operation from dirty.

	NetSstoreClearRefund      uint64 = 15000 // Once per SSTORE operation for clearing an originally existing storage slot
	NetSstoreResetRefund      uint64 = 4800  // Once per SSTORE operation for resetting to the original non-zero value
	NetSstoreResetClearRefund uint64 = 19800 // Once per SSTORE operation for resetting to the original zero value

	SstoreSentryGasEIP2200            uint64 = 2300  // Minimum gas required to be present for an SSTORE call, not consumed
	SstoreSetGasEIP2200               uint64 = 20000 // Once per SSTORE operation from clean zero to non-zero
	SstoreResetGasEIP2200             uint64 = 5000  // Once per SSTORE operation from clean non-zero to something else
	SstoreClearsScheduleRefundEIP2200 uint64 = 15000 // Once per SSTORE operation for clearing an originally existing storage slot

	ColdAccountAccessCostEIP2929 = uint64(2600) // COLD_ACCOUNT_ACCESS_COST
	ColdSloadCostEIP2929         = uint64(2100) // COLD_SLOAD_COST
	WarmStorageReadCostEIP2929   = uint64(100)  // WARM_STORAGE_READ_COST

	// In EIP-2200: SstoreResetGas was 5000.
	// In EIP-2929: SstoreResetGas was changed to '5000 - COLD_SLOAD_COST'.
	// In EIP-3529: SSTORE_CLEARS_SCHEDULE is defined as SSTORE_RESET_GAS + ACCESS_LIST_STORAGE_KEY_COST
	// Which becomes: 5000 - 2100 + 1900 = 4800
	SstoreClearsScheduleRefundEIP3529 uint64 = SstoreResetGasEIP2200 - ColdSloadCostEIP2929 + TxAccessListStorageKeyGas

	JumpdestGas   uint64 = 1     // Once per JUMPDEST operation.
	EpochDuration uint64 = 30000 // Duration between proof-of-work epochs.

	CreateDataGas         uint64 = 200   //
	CallCreateDepth       uint64 = 1024  // Maximum depth of call/create stack.
	ExpGas                uint64 = 10    // Once per EXP instruction
	LogGas                uint64 = 375   // Per LOG* operation.
	CopyGas               uint64 = 3     //
	StackLimit            uint64 = 1024  // Maximum size of VM stack allowed.
	TierStepGas           uint64 = 0     // Once per operation, for a selection of them.
	LogTopicGas           uint64 = 375   // Multiplied by the * of the LOG*, per LOG transaction. e.g. LOG0 incurs 0 * c_txLogTopicGas, LOG4 incurs 4 * c_txLogTopicGas.
	CreateGas             uint64 = 32000 // Once per CREATE operation & contract-creation transaction.
	Create2Gas            uint64 = 32000 // Once per CREATE2 operation
	SelfdestructRefundGas uint64 = 24000 // Refunded following a selfdestruct operation.
	MemoryGas             uint64 = 3     // Times the address of the (highest referenced byte in memory + 1). NOTE: referencing happens on read, write and in instructions such as RETURN and CALL.

	TxDataNonZeroGasFrontier  uint64 = 68   // Per byte of data attached to a transaction that is not equal to zero. NOTE: Not payable on data of calls between transactions.
	TxDataNonZeroGasEIP2028   uint64 = 16   // Per byte of non zero data attached to a transaction after EIP 2028 (part in Istanbul)
	TxAccessListAddressGas    uint64 = 2400 // Per address specified in EIP 2930 access list
	TxAccessListStorageKeyGas uint64 = 1900 // Per storage key specified in EIP 2930 access list

	// These have been changed during the course of the chain
	CallGasFrontier              uint64 = 40  // Once per CALL operation & message call transaction.
	CallGasEIP150                uint64 = 700 // Static portion of gas for CALL-derivates after EIP 150 (Tangerine)
	BalanceGasFrontier           uint64 = 20  // The cost of a BALANCE operation
	BalanceGasEIP150             uint64 = 400 // The cost of a BALANCE operation after Tangerine
	BalanceGasEIP1884            uint64 = 700 // The cost of a BALANCE operation after EIP 1884 (part of Istanbul)
	ExtcodeSizeGasFrontier       uint64 = 20  // Cost of EXTCODESIZE before EIP 150 (Tangerine)
	ExtcodeSizeGasEIP150         uint64 = 700 // Cost of EXTCODESIZE after EIP 150 (Tangerine)
	SloadGasFrontier             uint64 = 50
	SloadGasEIP150               uint64 = 200
	SloadGasEIP1884              uint64 = 800  // Cost of SLOAD after EIP 1884 (part of Istanbul)
	SloadGasEIP2200              uint64 = 800  // Cost of SLOAD after EIP 2200 (part of Istanbul)
	ExtcodeHashGasConstantinople uint64 = 400  // Cost of EXTCODEHASH (introduced in Constantinople)
	ExtcodeHashGasEIP1884        uint64 = 700  // Cost of EXTCODEHASH after EIP 1884 (part in Istanbul)
	SelfdestructGasEIP150        uint64 = 5000 // Cost of SELFDESTRUCT post EIP 150 (Tangerine)

	// EXP has a dynamic portion depending on the size of the exponent
	ExpByteFrontier uint64 = 10 // was set to 10 in Frontier
	ExpByteEIP158   uint64 = 50 // was raised to 50 during Eip158 (Spurious Dragon)

	// Extcodecopy has a dynamic AND a static cost. This represents only the
	// static portion of the gas. It was changed during EIP 150 (Tangerine)
	ExtcodeCopyBaseFrontier uint64 = 20
	ExtcodeCopyBaseEIP150   uint64 = 700

	// CreateBySelfdestructGas is used when the refunded account is one that does
	// not exist. This logic is similar to call.
	// Introduced in Tangerine Whistle (Eip 150)
	CreateBySelfdestructGas uint64 = 25000

	DefaultBaseFeeChangeDenominator = 8          // Bounds the amount the base fee can change between blocks.
	DefaultElasticityMultiplier     = 2          // Bounds the maximum gas limit an EIP-1559 block may have.
	InitialBaseFee                  = 1000000000 // Initial base fee for EIP-1559 blocks.

	MaxCodeSize     = 24576           // Maximum bytecode to permit for a contract
	MaxInitCodeSize = 2 * MaxCodeSize // Maximum initcode to permit in a creation transaction and create instructions

	// Precompiled contract gas prices

	EcrecoverGas        uint64 = 3000 // Elliptic curve sender recovery gas price
	Sha256BaseGas       uint64 = 60   // Base price for a SHA256 operation
	Sha256PerWordGas    uint64 = 12   // Per-word price for a SHA256 operation
	Ripemd160BaseGas    uint64 = 600  // Base price for a RIPEMD160 operation
	Ripemd160PerWordGas uint64 = 120  // Per-word price for a RIPEMD160 operation
	IdentityBaseGas     uint64 = 15   // Base price for a data copy operation
	IdentityPerWordGas  uint64 = 3    // Per-work price for a data copy operation

	Bn256AddGasByzantium             uint64 = 500    // Byzantium gas needed for an elliptic curve addition
	Bn256AddGasIstanbul              uint64 = 150    // Gas needed for an elliptic curve addition
	Bn256ScalarMulGasByzantium       uint64 = 40000  // Byzantium gas needed for an elliptic curve scalar multiplication
	Bn256ScalarMulGasIstanbul        uint64 = 6000   // Gas needed for an elliptic curve scalar multiplication
	Bn256PairingBaseGasByzantium     uint64 = 100000 // Byzantium base price for an elliptic curve pairing check
	Bn256PairingBaseGasIstanbul      uint64 = 45000  // Base price for an elliptic curve pairing check
	Bn256PairingPerPointGasByzantium uint64 = 80000  // Byzantium per-point price for an elliptic curve pairing check
	Bn256PairingPerPointGasIstanbul  uint64 = 34000  // Per-point price for an elliptic curve pairing check

	Bls12381G1AddGas          uint64 = 600    // Price for BLS12-381 elliptic curve G1 point addition
	Bls12381G1MulGas          uint64 = 12000  // Price for BLS12-381 elliptic curve G1 point scalar multiplication
	Bls12381G2AddGas          uint64 = 4500   // Price for BLS12-381 elliptic curve G2 point addition
	Bls12381G2MulGas          uint64 = 55000  // Price for BLS12-381 elliptic curve G2 point scalar multiplication
	Bls12381PairingBaseGas    uint64 = 115000 // Base gas price for BLS12-381 elliptic curve pairing check
	Bls12381PairingPerPairGas uint64 = 23000  // Per-point pair gas price for BLS12-381 elliptic curve pairing check
	Bls12381MapG1Gas          uint64 = 5500   // Gas price for BLS12-381 mapping field element to G1 operation
	Bls12381MapG2Gas          uint64 = 110000 // Gas price for BLS12-381 mapping field element to G2 operation

	// The Refund Quotient is the cap on how much of the used gas can be refunded. Before EIP-3529,
	// up to half the consumed gas could be refunded. Redefined as 1/5th in EIP-3529
	RefundQuotient        uint64 = 2
	RefundQuotientEIP3529 uint64 = 5

<<<<<<< HEAD
	// SYSCOIN
	SYSDataHashGas uint64 = 1400 // The cost of data hash retrieval
=======
	BlobTxBytesPerFieldElement         = 32      // Size in bytes of a field element
	BlobTxFieldElementsPerBlob         = 4096    // Number of field elements stored in a single data blob
>>>>>>> 8c288b52
	BlobTxHashVersion                  = 0x01    // Version byte of the commitment hash
	BlobTxMaxDataGasPerBlock           = 1 << 19 // Maximum consumable data gas for data blobs per block
	BlobTxTargetDataGasPerBlock        = 1 << 18 // Target consumable data gas for data blobs per block (for 1559-like pricing)
	BlobTxDataGasPerBlob               = 1 << 17 // Gas consumption of a single data blob (== blob byte size)
	BlobTxMinDataGasprice              = 1       // Minimum gas price for data blobs
	BlobTxDataGaspriceUpdateFraction   = 2225652 // Controls the maximum rate of change for data gas price
	BlobTxPointEvaluationPrecompileGas = 50000   // Gas price for the point evaluation precompile.
)

// Gas discount table for BLS12-381 G1 and G2 multi exponentiation operations
var Bls12381MultiExpDiscountTable = [128]uint64{1200, 888, 764, 641, 594, 547, 500, 453, 438, 423, 408, 394, 379, 364, 349, 334, 330, 326, 322, 318, 314, 310, 306, 302, 298, 294, 289, 285, 281, 277, 273, 269, 268, 266, 265, 263, 262, 260, 259, 257, 256, 254, 253, 251, 250, 248, 247, 245, 244, 242, 241, 239, 238, 236, 235, 233, 232, 231, 229, 228, 226, 225, 223, 222, 221, 220, 219, 219, 218, 217, 216, 216, 215, 214, 213, 213, 212, 211, 211, 210, 209, 208, 208, 207, 206, 205, 205, 204, 203, 202, 202, 201, 200, 199, 199, 198, 197, 196, 196, 195, 194, 193, 193, 192, 191, 191, 190, 189, 188, 188, 187, 186, 185, 185, 184, 183, 182, 182, 181, 180, 179, 179, 178, 177, 176, 176, 175, 174}

var (
	DifficultyBoundDivisor = big.NewInt(2048)   // The bound divisor of the difficulty, used in the update calculations.
	GenesisDifficulty      = big.NewInt(131072) // Difficulty of the Genesis block.
	MinimumDifficulty      = big.NewInt(131072) // The minimum that the difficulty may ever be.
	DurationLimit          = big.NewInt(13)     // The decision boundary on the blocktime duration used to determine whether difficulty should go up or not.
)<|MERGE_RESOLUTION|>--- conflicted
+++ resolved
@@ -160,13 +160,10 @@
 	RefundQuotient        uint64 = 2
 	RefundQuotientEIP3529 uint64 = 5
 
-<<<<<<< HEAD
 	// SYSCOIN
 	SYSDataHashGas uint64 = 1400 // The cost of data hash retrieval
-=======
 	BlobTxBytesPerFieldElement         = 32      // Size in bytes of a field element
 	BlobTxFieldElementsPerBlob         = 4096    // Number of field elements stored in a single data blob
->>>>>>> 8c288b52
 	BlobTxHashVersion                  = 0x01    // Version byte of the commitment hash
 	BlobTxMaxDataGasPerBlock           = 1 << 19 // Maximum consumable data gas for data blobs per block
 	BlobTxTargetDataGasPerBlock        = 1 << 18 // Target consumable data gas for data blobs per block (for 1559-like pricing)
