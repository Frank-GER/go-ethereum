--- conflicted
+++ resolved
@@ -314,23 +314,6 @@
 
 	// AllEthashProtocolChanges contains every protocol change (EIPs) introduced
 	// and accepted by the Ethereum core developers into the Ethash consensus.
-<<<<<<< HEAD
-	//
-	// This configuration is intentionally not using keyed fields to force anyone
-	// adding flags to the config to also have to set these fields.
-	AllEthashProtocolChanges = &ChainConfig{big.NewInt(1337), big.NewInt(0), nil, false, big.NewInt(0), common.Hash{}, big.NewInt(0), big.NewInt(0), big.NewInt(0), big.NewInt(0), big.NewInt(0), big.NewInt(0), big.NewInt(0), big.NewInt(0), nil, nil, big.NewInt(0), big.NewInt(0), big.NewInt(0), nil, nil, nil, nil, false, new(EthashConfig), nil}
-
-	// AllCliqueProtocolChanges contains every protocol change (EIPs) introduced
-	// and accepted by the Ethereum core developers into the Clique consensus.
-	//
-	// This configuration is intentionally not using keyed fields to force anyone
-	// adding flags to the config to also have to set these fields.
-	AllCliqueProtocolChanges = &ChainConfig{big.NewInt(1337), big.NewInt(0), nil, false, big.NewInt(0), common.Hash{}, big.NewInt(0), big.NewInt(0), big.NewInt(0), big.NewInt(0), big.NewInt(0), big.NewInt(0), big.NewInt(0), big.NewInt(0), nil, nil, big.NewInt(0), nil, nil, nil, nil, nil, nil, false, nil, &CliqueConfig{Period: 0, Epoch: 30000}}
-
-	TestChainConfig = &ChainConfig{big.NewInt(1), big.NewInt(0), nil, false, big.NewInt(0), common.Hash{}, big.NewInt(0), big.NewInt(0), big.NewInt(0), big.NewInt(0), big.NewInt(0), big.NewInt(0), big.NewInt(0), big.NewInt(0), nil, nil, big.NewInt(0), big.NewInt(0), big.NewInt(0), nil, nil, nil, nil, false, new(EthashConfig), nil}
-	NonActivatedConfig = &ChainConfig{big.NewInt(1), nil, nil, false, nil, common.Hash{}, nil, nil, nil, nil, nil, nil, nil, nil, nil, nil, nil, nil, nil, nil, nil, nil, nil, false, new(EthashConfig), nil}
-	TestRules          = TestChainConfig.Rules(new(big.Int), false, new(big.Int))
-=======
 	AllEthashProtocolChanges = &ChainConfig{
 		ChainID:                       big.NewInt(1337),
 		HomesteadBlock:                big.NewInt(0),
@@ -350,6 +333,8 @@
 		ArrowGlacierBlock:             big.NewInt(0),
 		GrayGlacierBlock:              big.NewInt(0),
 		MergeNetsplitBlock:            nil,
+		SyscoinBlock:        		   big.NewInt(0),
+		RolluxBlock:         		   big.NewInt(0),
 		ShanghaiTime:                  nil,
 		CancunTime:                    nil,
 		PragueTime:                    nil,
@@ -377,6 +362,8 @@
 		MuirGlacierBlock:              big.NewInt(0),
 		BerlinBlock:                   big.NewInt(0),
 		LondonBlock:                   big.NewInt(0),
+		SyscoinBlock:        		   nil,
+		RolluxBlock:         		   nil,
 		ArrowGlacierBlock:             nil,
 		GrayGlacierBlock:              nil,
 		MergeNetsplitBlock:            nil,
@@ -409,6 +396,8 @@
 		LondonBlock:                   big.NewInt(0),
 		ArrowGlacierBlock:             big.NewInt(0),
 		GrayGlacierBlock:              big.NewInt(0),
+		SyscoinBlock:        		   nil,
+		RolluxBlock:         		   nil,
 		MergeNetsplitBlock:            nil,
 		ShanghaiTime:                  nil,
 		CancunTime:                    nil,
@@ -441,6 +430,8 @@
 		GrayGlacierBlock:              nil,
 		MergeNetsplitBlock:            nil,
 		ShanghaiTime:                  nil,
+		SyscoinBlock:        		   nil,
+		RolluxBlock:         		   nil,
 		CancunTime:                    nil,
 		PragueTime:                    nil,
 		TerminalTotalDifficulty:       nil,
@@ -449,7 +440,6 @@
 		Clique:                        nil,
 	}
 	TestRules = TestChainConfig.Rules(new(big.Int), false, new(big.Int))
->>>>>>> 4f4a25d7
 )
 
 // NetworkNames are user friendly names to use in the chain spec banner.
@@ -752,7 +742,6 @@
 	return parentTotalDiff.Cmp(c.TerminalTotalDifficulty) < 0 && totalDiff.Cmp(c.TerminalTotalDifficulty) >= 0
 }
 
-<<<<<<< HEAD
 // SYSCOIN IsSyscoin returns whether num is either equal to the Syscoin fork block or greater.
 func (c *ChainConfig) IsSyscoin(num *big.Int) bool {
 	return isBlockForked(c.SyscoinBlock, num)
@@ -760,19 +749,10 @@
 func (c *ChainConfig) IsRollux(num *big.Int) bool {
 	return isBlockForked(c.RolluxBlock, num)
 }
-// IsCancun returns whether num is either equal to the Cancun fork block or greater.
-func (c *ChainConfig) IsCancun(num *big.Int) bool {
-	return isBlockForked(c.CancunBlock, num)
-}
 
 // SYSCOIN IsShanghai returns whether time is either equal to the Shanghai fork time or greater.
 func (c *ChainConfig) IsShanghai(num *big.Int) bool {
 	return isBlockForked(c.ShanghaiTime, num)
-=======
-// IsShanghai returns whether time is either equal to the Shanghai fork time or greater.
-func (c *ChainConfig) IsShanghai(time *big.Int) bool {
-	return isTimestampForked(c.ShanghaiTime, time)
->>>>>>> 4f4a25d7
 }
 
 // IsCancun returns whether num is either equal to the Cancun fork time or greater.
@@ -836,11 +816,7 @@
 		{name: "arrowGlacierBlock", block: c.ArrowGlacierBlock, optional: true},
 		{name: "grayGlacierBlock", block: c.GrayGlacierBlock, optional: true},
 		{name: "mergeNetsplitBlock", block: c.MergeNetsplitBlock, optional: true},
-<<<<<<< HEAD
-		{name: "cancunBlock", block: c.CancunBlock, optional: true},
 		{name: "rolluxBlock", block: c.RolluxBlock},
-=======
->>>>>>> 4f4a25d7
 		{name: "shanghaiTime", timestamp: c.ShanghaiTime},
 		{name: "cancunTime", timestamp: c.CancunTime, optional: true},
 		{name: "pragueTime", timestamp: c.PragueTime, optional: true},
@@ -938,20 +914,12 @@
 	if isForkBlockIncompatible(c.MergeNetsplitBlock, newcfg.MergeNetsplitBlock, headNumber) {
 		return newBlockCompatError("Merge netsplit fork block", c.MergeNetsplitBlock, newcfg.MergeNetsplitBlock)
 	}
-<<<<<<< HEAD
-	if isForkBlockIncompatible(c.CancunBlock, newcfg.CancunBlock, headNumber) {
-		return newBlockCompatError("Cancun fork block", c.CancunBlock, newcfg.CancunBlock)
-	}
 	// SYSCOIN
 	if isForkBlockIncompatible(c.ShanghaiTime, newcfg.ShanghaiTime, headNumber) {
 		return newBlockCompatError("Shanghai fork block", c.ShanghaiTime, newcfg.ShanghaiTime)
 	}
 	if isForkBlockIncompatible(c.RolluxBlock, newcfg.RolluxBlock, headNumber) {
 		return newBlockCompatError("Rollux fork block", c.RolluxBlock, newcfg.RolluxBlock)
-=======
-	if isForkTimestampIncompatible(c.ShanghaiTime, newcfg.ShanghaiTime, headTimestamp) {
-		return newTimestampCompatError("Shanghai fork timestamp", c.ShanghaiTime, newcfg.ShanghaiTime)
->>>>>>> 4f4a25d7
 	}
 	if isForkTimestampIncompatible(c.CancunTime, newcfg.CancunTime, headTimestamp) {
 		return newTimestampCompatError("Cancun fork timestamp", c.CancunTime, newcfg.CancunTime)
@@ -1102,13 +1070,8 @@
 	ChainID                                                 *big.Int
 	IsHomestead, IsEIP150, IsEIP155, IsEIP158               bool
 	IsByzantium, IsConstantinople, IsPetersburg, IsIstanbul bool
-<<<<<<< HEAD
 	IsBerlin, IsLondon, IsSyscoin, IsRollux                 bool
-	IsMerge, IsShanghai, isCancun                           bool
-=======
-	IsBerlin, IsLondon                                      bool
 	IsMerge, IsShanghai, isCancun, isPrague                 bool
->>>>>>> 4f4a25d7
 }
 
 // Rules ensures c's ChainID is not nil.
@@ -1132,14 +1095,9 @@
 		IsSyscoin:        c.IsSyscoin(num),
 		IsRollux:         c.IsRollux(num),
 		IsMerge:          isMerge,
-<<<<<<< HEAD
 		// SYSCOIN
 		IsShanghai:       c.IsShanghai(num),
 		isCancun:         c.IsCancun(num),
-=======
-		IsShanghai:       c.IsShanghai(timestamp),
-		isCancun:         c.IsCancun(timestamp),
 		isPrague:         c.IsPrague(timestamp),
->>>>>>> 4f4a25d7
 	}
 }