--- conflicted
+++ resolved
@@ -96,7 +96,6 @@
 		},
 		// SYSCOIN
 		{
-<<<<<<< HEAD
 			stored:        &ChainConfig{ShanghaiTime: big.NewInt(10)},
 			new:           &ChainConfig{ShanghaiTime: big.NewInt(20)},
 			headBlock: 9,
@@ -111,22 +110,6 @@
 				StoredBlock:   big.NewInt(10),
 				NewBlock:      big.NewInt(20),
 				RewindToBlock: 9,
-=======
-			stored:        &ChainConfig{ShanghaiTime: u64(10)},
-			new:           &ChainConfig{ShanghaiTime: u64(20)},
-			headTimestamp: 9,
-			wantErr:       nil,
-		},
-		{
-			stored:        &ChainConfig{ShanghaiTime: u64(10)},
-			new:           &ChainConfig{ShanghaiTime: u64(20)},
-			headTimestamp: 25,
-			wantErr: &ConfigCompatError{
-				What:         "Shanghai fork timestamp",
-				StoredTime:   u64(10),
-				NewTime:      u64(20),
-				RewindToTime: 9,
->>>>>>> 2a2b0419
 			},
 		},
 	}
