--- conflicted
+++ resolved
@@ -298,11 +298,7 @@
 	if header.GasLimit > params.MaxGasLimit {
 		return fmt.Errorf("invalid gasLimit: have %v, max %v", header.GasLimit, params.MaxGasLimit)
 	}
-<<<<<<< HEAD
 	if chain.Config().IsShanghaiTime(header.Time) {
-=======
-	if chain.Config().IsShanghai(header.Number, header.Time) {
->>>>>>> 944e1a0f
 		return fmt.Errorf("clique does not support shanghai fork")
 	}
 	if chain.Config().IsCancun(header.Number, header.Time) {
