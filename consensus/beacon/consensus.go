// Copyright 2021 The go-ethereum Authors
// This file is part of the go-ethereum library.
//
// The go-ethereum library is free software: you can redistribute it and/or modify
// it under the terms of the GNU Lesser General Public License as published by
// the Free Software Foundation, either version 3 of the License, or
// (at your option) any later version.
//
// The go-ethereum library is distributed in the hope that it will be useful,
// but WITHOUT ANY WARRANTY; without even the implied warranty of
// MERCHANTABILITY or FITNESS FOR A PARTICULAR PURPOSE. See the
// GNU Lesser General Public License for more details.
//
// You should have received a copy of the GNU Lesser General Public License
// along with the go-ethereum library. If not, see <http://www.gnu.org/licenses/>.

package beacon

import (
	"errors"
	"fmt"
	"math/big"

	"github.com/ethereum/go-ethereum/common"
	"github.com/ethereum/go-ethereum/consensus"
	"github.com/ethereum/go-ethereum/consensus/misc"
	"github.com/ethereum/go-ethereum/core/state"
	"github.com/ethereum/go-ethereum/core/types"
	"github.com/ethereum/go-ethereum/params"
	"github.com/ethereum/go-ethereum/rpc"
	"github.com/ethereum/go-ethereum/trie"
)

// Proof-of-stake protocol constants.
var (
	beaconDifficulty = common.Big0          // The default block difficulty in the beacon consensus
	beaconNonce      = types.EncodeNonce(0) // The default block nonce in the beacon consensus
)

// Various error messages to mark blocks invalid. These should be private to
// prevent engine specific errors from being referenced in the remainder of the
// codebase, inherently breaking if the engine is swapped out. Please put common
// error types into the consensus package.
var (
	errTooManyUncles    = errors.New("too many uncles")
	errInvalidNonce     = errors.New("invalid nonce")
	errInvalidUncleHash = errors.New("invalid uncle hash")
	errInvalidTimestamp = errors.New("invalid timestamp")
)

// Beacon is a consensus engine that combines the eth1 consensus and proof-of-stake
// algorithm. There is a special flag inside to decide whether to use legacy consensus
// rules or new rules. The transition rule is described in the eth1/2 merge spec.
// https://github.com/ethereum/EIPs/blob/master/EIPS/eip-3675.md
//
// The beacon here is a half-functional consensus engine with partial functions which
// is only used for necessary consensus checks. The legacy consensus engine can be any
// engine implements the consensus interface (except the beacon itself).
type Beacon struct {
	ethone consensus.Engine // Original consensus engine used in eth1, e.g. ethash or clique
}

// New creates a consensus engine with the given embedded eth1 engine.
func New(ethone consensus.Engine) *Beacon {
	if _, ok := ethone.(*Beacon); ok {
		panic("nested consensus engine")
	}
	return &Beacon{ethone: ethone}
}

// Author implements consensus.Engine, returning the verified author of the block.
func (beacon *Beacon) Author(header *types.Header) (common.Address, error) {
	if !beacon.IsPoSHeader(header) {
		return beacon.ethone.Author(header)
	}
	return header.Coinbase, nil
}

// VerifyHeader checks whether a header conforms to the consensus rules of the
// stock Ethereum consensus engine.
func (beacon *Beacon) VerifyHeader(chain consensus.ChainHeaderReader, header *types.Header, seal bool) error {
	reached, err := IsTTDReached(chain, header.ParentHash, header.Number.Uint64()-1)
	if err != nil {
		return err
	}
	if !reached {
		return beacon.ethone.VerifyHeader(chain, header, seal)
	}
	// Short circuit if the parent is not known
	parent := chain.GetHeader(header.ParentHash, header.Number.Uint64()-1)
	if parent == nil {
		return consensus.ErrUnknownAncestor
	}
	// Sanity checks passed, do a proper verification
	return beacon.verifyHeader(chain, header, parent)
}

// errOut constructs an error channel with prefilled errors inside.
func errOut(n int, err error) chan error {
	errs := make(chan error, n)
	for i := 0; i < n; i++ {
		errs <- err
	}
	return errs
}

// splitHeaders splits the provided header batch into two parts according to
// the configured ttd. It requires the parent of header batch along with its
// td are stored correctly in chain. If ttd is not configured yet, all headers
// will be treated legacy PoW headers.
// Note, this function will not verify the header validity but just split them.
func (beacon *Beacon) splitHeaders(chain consensus.ChainHeaderReader, headers []*types.Header) ([]*types.Header, []*types.Header, error) {
	// TTD is not defined yet, all headers should be in legacy format.
	ttd := chain.Config().TerminalTotalDifficulty
	if ttd == nil {
		return headers, nil, nil
	}
	ptd := chain.GetTd(headers[0].ParentHash, headers[0].Number.Uint64()-1)
	if ptd == nil {
		return nil, nil, consensus.ErrUnknownAncestor
	}
	// The entire header batch already crosses the transition.
	if ptd.Cmp(ttd) >= 0 {
		return nil, headers, nil
	}
	var (
		preHeaders  = headers
		postHeaders []*types.Header
		td          = new(big.Int).Set(ptd)
		tdPassed    bool
	)
	for i, header := range headers {
		if tdPassed {
			preHeaders = headers[:i]
			postHeaders = headers[i:]
			break
		}
		td = td.Add(td, header.Difficulty)
		if td.Cmp(ttd) >= 0 {
			// This is the last PoW header, it still belongs to
			// the preHeaders, so we cannot split+break yet.
			tdPassed = true
		}
	}
	return preHeaders, postHeaders, nil
}

// VerifyHeaders is similar to VerifyHeader, but verifies a batch of headers
// concurrently. The method returns a quit channel to abort the operations and
// a results channel to retrieve the async verifications.
// VerifyHeaders expect the headers to be ordered and continuous.
func (beacon *Beacon) VerifyHeaders(chain consensus.ChainHeaderReader, headers []*types.Header, seals []bool) (chan<- struct{}, <-chan error) {
	preHeaders, postHeaders, err := beacon.splitHeaders(chain, headers)
	if err != nil {
		return make(chan struct{}), errOut(len(headers), err)
	}
	if len(postHeaders) == 0 {
		return beacon.ethone.VerifyHeaders(chain, headers, seals)
	}
	if len(preHeaders) == 0 {
		return beacon.verifyHeaders(chain, headers, nil)
	}
	// The transition point exists in the middle, separate the headers
	// into two batches and apply different verification rules for them.
	var (
		abort   = make(chan struct{})
		results = make(chan error, len(headers))
	)
	go func() {
		var (
			old, new, out      = 0, len(preHeaders), 0
			errors             = make([]error, len(headers))
			done               = make([]bool, len(headers))
			oldDone, oldResult = beacon.ethone.VerifyHeaders(chain, preHeaders, seals[:len(preHeaders)])
			newDone, newResult = beacon.verifyHeaders(chain, postHeaders, preHeaders[len(preHeaders)-1])
		)
		// Collect the results
		for {
			for ; done[out]; out++ {
				results <- errors[out]
				if out == len(headers)-1 {
					return
				}
			}
			select {
			case err := <-oldResult:
				if !done[old] { // skip TTD-verified failures
					errors[old], done[old] = err, true
				}
				old++
			case err := <-newResult:
				errors[new], done[new] = err, true
				new++
			case <-abort:
				close(oldDone)
				close(newDone)
				return
			}
		}
	}()
	return abort, results
}

// VerifyUncles verifies that the given block's uncles conform to the consensus
// rules of the Ethereum consensus engine.
func (beacon *Beacon) VerifyUncles(chain consensus.ChainReader, block *types.Block) error {
	if !beacon.IsPoSHeader(block.Header()) {
		return beacon.ethone.VerifyUncles(chain, block)
	}
	// Verify that there is no uncle block. It's explicitly disabled in the beacon
	if len(block.Uncles()) > 0 {
		return errTooManyUncles
	}
	return nil
}

// verifyHeader checks whether a header conforms to the consensus rules of the
// stock Ethereum consensus engine. The difference between the beacon and classic is
// (a) The following fields are expected to be constants:
//   - difficulty is expected to be 0
//   - nonce is expected to be 0
//   - unclehash is expected to be Hash(emptyHeader)
//     to be the desired constants
//
// (b) we don't verify if a block is in the future anymore
// (c) the extradata is limited to 32 bytes
func (beacon *Beacon) verifyHeader(chain consensus.ChainHeaderReader, header, parent *types.Header) error {
	// Ensure that the header's extra-data section is of a reasonable size
	if len(header.Extra) > 32 {
		return fmt.Errorf("extra-data longer than 32 bytes (%d)", len(header.Extra))
	}
	// Verify the seal parts. Ensure the nonce and uncle hash are the expected value.
	if header.Nonce != beaconNonce {
		return errInvalidNonce
	}
	if header.UncleHash != types.EmptyUncleHash {
		return errInvalidUncleHash
	}
	// Verify the timestamp
	if header.Time <= parent.Time {
		return errInvalidTimestamp
	}
	// Verify the block's difficulty to ensure it's the default constant
	if beaconDifficulty.Cmp(header.Difficulty) != 0 {
		return fmt.Errorf("invalid difficulty: have %v, want %v", header.Difficulty, beaconDifficulty)
	}
	// Verify that the gas limit is <= 2^63-1
	if header.GasLimit > params.MaxGasLimit {
		return fmt.Errorf("invalid gasLimit: have %v, max %v", header.GasLimit, params.MaxGasLimit)
	}
	// Verify that the gasUsed is <= gasLimit
	if header.GasUsed > header.GasLimit {
		return fmt.Errorf("invalid gasUsed: have %d, gasLimit %d", header.GasUsed, header.GasLimit)
	}
	// Verify that the block number is parent's +1
	if diff := new(big.Int).Sub(header.Number, parent.Number); diff.Cmp(common.Big1) != 0 {
		return consensus.ErrInvalidNumber
	}
	// Verify the header's EIP-1559 attributes.
	if err := misc.VerifyEIP1559Header(chain.Config(), parent, header); err != nil {
		return err
	}
	// Verify existence / non-existence of withdrawalsHash.
	shanghai := chain.Config().IsShanghaiTime(header.Time)
	if shanghai && header.WithdrawalsHash == nil {
		return errors.New("missing withdrawalsHash")
	}
	if !shanghai && header.WithdrawalsHash != nil {
		return fmt.Errorf("invalid withdrawalsHash: have %x, expected nil", header.WithdrawalsHash)
	}
	// Verify the existence / non-existence of excessDataGas
<<<<<<< HEAD
	cancun := chain.Config().IsCancun(header.Time)
	if cancun && header.ExcessDataGas == nil {
		return errors.New("missing excessDataGas")
	}
=======
	cancun := chain.Config().IsCancun(header.Number, header.Time)
>>>>>>> ac86547b
	if !cancun && header.ExcessDataGas != nil {
		return fmt.Errorf("invalid excessDataGas: have %d, expected nil", header.ExcessDataGas)
	}
	if !cancun && header.DataGasUsed != nil {
		return fmt.Errorf("invalid dataGasUsed: have %d, expected nil", header.DataGasUsed)
	}
	if cancun {
		if err := misc.VerifyEIP4844Header(parent, header); err != nil {
			return err
		}
	}
	return nil
}

// verifyHeaders is similar to verifyHeader, but verifies a batch of headers
// concurrently. The method returns a quit channel to abort the operations and
// a results channel to retrieve the async verifications. An additional parent
// header will be passed if the relevant header is not in the database yet.
func (beacon *Beacon) verifyHeaders(chain consensus.ChainHeaderReader, headers []*types.Header, ancestor *types.Header) (chan<- struct{}, <-chan error) {
	var (
		abort   = make(chan struct{})
		results = make(chan error, len(headers))
	)
	go func() {
		for i, header := range headers {
			var parent *types.Header
			if i == 0 {
				if ancestor != nil {
					parent = ancestor
				} else {
					parent = chain.GetHeader(headers[0].ParentHash, headers[0].Number.Uint64()-1)
				}
			} else if headers[i-1].Hash() == headers[i].ParentHash {
				parent = headers[i-1]
			}
			if parent == nil {
				select {
				case <-abort:
					return
				case results <- consensus.ErrUnknownAncestor:
				}
				continue
			}
			err := beacon.verifyHeader(chain, header, parent)
			select {
			case <-abort:
				return
			case results <- err:
			}
		}
	}()
	return abort, results
}

// Prepare implements consensus.Engine, initializing the difficulty field of a
// header to conform to the beacon protocol. The changes are done inline.
func (beacon *Beacon) Prepare(chain consensus.ChainHeaderReader, header *types.Header) error {
	// Transition isn't triggered yet, use the legacy rules for preparation.
	reached, err := IsTTDReached(chain, header.ParentHash, header.Number.Uint64()-1)
	if err != nil {
		return err
	}
	if !reached {
		return beacon.ethone.Prepare(chain, header)
	}
	header.Difficulty = beaconDifficulty
	return nil
}

// Finalize implements consensus.Engine and processes withdrawals on top.
func (beacon *Beacon) Finalize(chain consensus.ChainHeaderReader, header *types.Header, state *state.StateDB, txs []*types.Transaction, uncles []*types.Header, withdrawals []*types.Withdrawal) {
	if !beacon.IsPoSHeader(header) {
		beacon.ethone.Finalize(chain, header, state, txs, uncles, nil)
		return
	}
	// Withdrawals processing.
	for _, w := range withdrawals {
		// Convert amount from gwei to wei.
		amount := new(big.Int).SetUint64(w.Amount)
		amount = amount.Mul(amount, big.NewInt(params.GWei))
		state.AddBalance(w.Address, amount)
	}
	// No block reward which is issued by consensus layer instead.
}

// FinalizeAndAssemble implements consensus.Engine, setting the final state and
// assembling the block.
func (beacon *Beacon) FinalizeAndAssemble(chain consensus.ChainHeaderReader, header *types.Header, state *state.StateDB, txs []*types.Transaction, uncles []*types.Header, receipts []*types.Receipt, withdrawals []*types.Withdrawal) (*types.Block, error) {
	if !beacon.IsPoSHeader(header) {
		return beacon.ethone.FinalizeAndAssemble(chain, header, state, txs, uncles, receipts, nil)
	}
	shanghai := chain.Config().IsShanghaiTime(header.Time)
	if shanghai {
		// All blocks after Shanghai must include a withdrawals root.
		if withdrawals == nil {
			withdrawals = make([]*types.Withdrawal, 0)
		}
	} else {
		if len(withdrawals) > 0 {
			return nil, errors.New("withdrawals set before Shanghai activation")
		}
	}
	// Finalize and assemble the block.
	beacon.Finalize(chain, header, state, txs, uncles, withdrawals)

	// Assign the final state root to header.
	header.Root = state.IntermediateRoot(true)

	// Assemble and return the final block.
	return types.NewBlockWithWithdrawals(header, txs, uncles, receipts, withdrawals, trie.NewStackTrie(nil)), nil
}

// Seal generates a new sealing request for the given input block and pushes
// the result into the given channel.
//
// Note, the method returns immediately and will send the result async. More
// than one result may also be returned depending on the consensus algorithm.
func (beacon *Beacon) Seal(chain consensus.ChainHeaderReader, block *types.Block, results chan<- *types.Block, stop <-chan struct{}) error {
	if !beacon.IsPoSHeader(block.Header()) {
		return beacon.ethone.Seal(chain, block, results, stop)
	}
	// The seal verification is done by the external consensus engine,
	// return directly without pushing any block back. In another word
	// beacon won't return any result by `results` channel which may
	// blocks the receiver logic forever.
	return nil
}

// SealHash returns the hash of a block prior to it being sealed.
func (beacon *Beacon) SealHash(header *types.Header) common.Hash {
	return beacon.ethone.SealHash(header)
}

// CalcDifficulty is the difficulty adjustment algorithm. It returns
// the difficulty that a new block should have when created at time
// given the parent block's time and difficulty.
func (beacon *Beacon) CalcDifficulty(chain consensus.ChainHeaderReader, time uint64, parent *types.Header) *big.Int {
	// Transition isn't triggered yet, use the legacy rules for calculation
	if reached, _ := IsTTDReached(chain, parent.Hash(), parent.Number.Uint64()); !reached {
		return beacon.ethone.CalcDifficulty(chain, time, parent)
	}
	return beaconDifficulty
}

// APIs implements consensus.Engine, returning the user facing RPC APIs.
func (beacon *Beacon) APIs(chain consensus.ChainHeaderReader) []rpc.API {
	return beacon.ethone.APIs(chain)
}

// Close shutdowns the consensus engine
func (beacon *Beacon) Close() error {
	return beacon.ethone.Close()
}

// IsPoSHeader reports the header belongs to the PoS-stage with some special fields.
// This function is not suitable for a part of APIs like Prepare or CalcDifficulty
// because the header difficulty is not set yet.
func (beacon *Beacon) IsPoSHeader(header *types.Header) bool {
	if header.Difficulty == nil {
		panic("IsPoSHeader called with invalid difficulty")
	}
	return header.Difficulty.Cmp(beaconDifficulty) == 0
}

// InnerEngine returns the embedded eth1 consensus engine.
func (beacon *Beacon) InnerEngine() consensus.Engine {
	return beacon.ethone
}

// SetThreads updates the mining threads. Delegate the call
// to the eth1 engine if it's threaded.
func (beacon *Beacon) SetThreads(threads int) {
	type threaded interface {
		SetThreads(threads int)
	}
	if th, ok := beacon.ethone.(threaded); ok {
		th.SetThreads(threads)
	}
}

// IsTTDReached checks if the TotalTerminalDifficulty has been surpassed on the `parentHash` block.
// It depends on the parentHash already being stored in the database.
// If the parentHash is not stored in the database a UnknownAncestor error is returned.
func IsTTDReached(chain consensus.ChainHeaderReader, parentHash common.Hash, parentNumber uint64) (bool, error) {
	if chain.Config().TerminalTotalDifficulty == nil {
		return false, nil
	}
	td := chain.GetTd(parentHash, parentNumber)
	if td == nil {
		return false, consensus.ErrUnknownAncestor
	}
	return td.Cmp(chain.Config().TerminalTotalDifficulty) >= 0, nil
}<|MERGE_RESOLUTION|>--- conflicted
+++ resolved
@@ -269,14 +269,7 @@
 		return fmt.Errorf("invalid withdrawalsHash: have %x, expected nil", header.WithdrawalsHash)
 	}
 	// Verify the existence / non-existence of excessDataGas
-<<<<<<< HEAD
 	cancun := chain.Config().IsCancun(header.Time)
-	if cancun && header.ExcessDataGas == nil {
-		return errors.New("missing excessDataGas")
-	}
-=======
-	cancun := chain.Config().IsCancun(header.Number, header.Time)
->>>>>>> ac86547b
 	if !cancun && header.ExcessDataGas != nil {
 		return fmt.Errorf("invalid excessDataGas: have %d, expected nil", header.ExcessDataGas)
 	}
