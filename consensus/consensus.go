// Copyright 2017 The go-ethereum Authors
// This file is part of the go-ethereum library.
//
// The go-ethereum library is free software: you can redistribute it and/or modify
// it under the terms of the GNU Lesser General Public License as published by
// the Free Software Foundation, either version 3 of the License, or
// (at your option) any later version.
//
// The go-ethereum library is distributed in the hope that it will be useful,
// but WITHOUT ANY WARRANTY; without even the implied warranty of
// MERCHANTABILITY or FITNESS FOR A PARTICULAR PURPOSE. See the
// GNU Lesser General Public License for more details.
//
// You should have received a copy of the GNU Lesser General Public License
// along with the go-ethereum library. If not, see <http://www.gnu.org/licenses/>.

// Package consensus implements different Ethereum consensus engines.
package consensus

import (
	"math/big"

	"github.com/ethereum/go-ethereum/common"
	"github.com/ethereum/go-ethereum/core/state"
	"github.com/ethereum/go-ethereum/core/types"
	"github.com/ethereum/go-ethereum/params"
	"github.com/ethereum/go-ethereum/rpc"
)

// ChainHeaderReader defines a small collection of methods needed to access the local
// blockchain during header verification.
type ChainHeaderReader interface {
	// Config retrieves the blockchain's chain configuration.
	Config() *params.ChainConfig

	// CurrentHeader retrieves the current header from the local chain.
	CurrentHeader() *types.Header

	// GetHeader retrieves a block header from the database by hash and number.
	GetHeader(hash common.Hash, number uint64) *types.Header

	// GetHeaderByNumber retrieves a block header from the database by number.
	GetHeaderByNumber(number uint64) *types.Header

	// GetHeaderByHash retrieves a block header from the database by its hash.
	GetHeaderByHash(hash common.Hash) *types.Header

<<<<<<< HEAD
	// SYSCOIN check to see if an NEVM mapping exists for a specific block hash
	HasNEVMMapping(hash common.Hash) bool
=======
	// GetTd retrieves the total difficulty from the database by hash and number.
	GetTd(hash common.Hash, number uint64) *big.Int
>>>>>>> bc6bf1e1
}

// ChainReader defines a small collection of methods needed to access the local
// blockchain during header and/or uncle verification.
type ChainReader interface {
	ChainHeaderReader

	// GetBlock retrieves a block from the database by hash and number.
	GetBlock(hash common.Hash, number uint64) *types.Block
}

// Engine is an algorithm agnostic consensus engine.
type Engine interface {
	// Author retrieves the Ethereum address of the account that minted the given
	// block, which may be different from the header's coinbase if a consensus
	// engine is based on signatures.
	Author(header *types.Header) (common.Address, error)

	// VerifyHeader checks whether a header conforms to the consensus rules of a
	// given engine. Verifying the seal may be done optionally here, or explicitly
	// via the VerifySeal method.
	VerifyHeader(chain ChainHeaderReader, header *types.Header, seal bool) error

	// VerifyHeaders is similar to VerifyHeader, but verifies a batch of headers
	// concurrently. The method returns a quit channel to abort the operations and
	// a results channel to retrieve the async verifications (the order is that of
	// the input slice).
	VerifyHeaders(chain ChainHeaderReader, headers []*types.Header, seals []bool) (chan<- struct{}, <-chan error)

	// VerifyUncles verifies that the given block's uncles conform to the consensus
	// rules of a given engine.
	VerifyUncles(chain ChainReader, block *types.Block) error

	// Prepare initializes the consensus fields of a block header according to the
	// rules of a particular engine. The changes are executed inline.
	Prepare(chain ChainHeaderReader, header *types.Header) error

	// Finalize runs any post-transaction state modifications (e.g. block rewards)
	// but does not assemble the block.
	//
	// Note: The block header and state database might be updated to reflect any
	// consensus rules that happen at finalization (e.g. block rewards).
	Finalize(chain ChainHeaderReader, header *types.Header, state *state.StateDB, txs []*types.Transaction,
		uncles []*types.Header)

	// FinalizeAndAssemble runs any post-transaction state modifications (e.g. block
	// rewards) and assembles the final block.
	//
	// Note: The block header and state database might be updated to reflect any
	// consensus rules that happen at finalization (e.g. block rewards).
	FinalizeAndAssemble(chain ChainHeaderReader, header *types.Header, state *state.StateDB, txs []*types.Transaction,
		uncles []*types.Header, receipts []*types.Receipt) (*types.Block, error)

	// Seal generates a new sealing request for the given input block and pushes
	// the result into the given channel.
	//
	// Note, the method returns immediately and will send the result async. More
	// than one result may also be returned depending on the consensus algorithm.
	Seal(chain ChainHeaderReader, block *types.Block, results chan<- *types.Block, stop <-chan struct{}) error

	// SealHash returns the hash of a block prior to it being sealed.
	SealHash(header *types.Header) common.Hash

	// CalcDifficulty is the difficulty adjustment algorithm. It returns the difficulty
	// that a new block should have.
	CalcDifficulty(chain ChainHeaderReader, time uint64, parent *types.Header) *big.Int

	// APIs returns the RPC APIs this consensus engine provides.
	APIs(chain ChainHeaderReader) []rpc.API

	// Close terminates any background threads maintained by the consensus engine.
	Close() error
}

// PoW is a consensus engine based on proof-of-work.
type PoW interface {
	Engine

	// Hashrate returns the current mining hashrate of a PoW consensus engine.
	Hashrate() float64
}<|MERGE_RESOLUTION|>--- conflicted
+++ resolved
@@ -45,13 +45,10 @@
 	// GetHeaderByHash retrieves a block header from the database by its hash.
 	GetHeaderByHash(hash common.Hash) *types.Header
 
-<<<<<<< HEAD
 	// SYSCOIN check to see if an NEVM mapping exists for a specific block hash
 	HasNEVMMapping(hash common.Hash) bool
-=======
 	// GetTd retrieves the total difficulty from the database by hash and number.
 	GetTd(hash common.Hash, number uint64) *big.Int
->>>>>>> bc6bf1e1
 }
 
 // ChainReader defines a small collection of methods needed to access the local
