// Copyright 2017 The go-ethereum Authors
// This file is part of go-ethereum.
//
// go-ethereum is free software: you can redistribute it and/or modify
// it under the terms of the GNU General Public License as published by
// the Free Software Foundation, either version 3 of the License, or
// (at your option) any later version.
//
// go-ethereum is distributed in the hope that it will be useful,
// but WITHOUT ANY WARRANTY; without even the implied warranty of
// MERCHANTABILITY or FITNESS FOR A PARTICULAR PURPOSE. See the
// GNU General Public License for more details.
//
// You should have received a copy of the GNU General Public License
// along with go-ethereum. If not, see <http://www.gnu.org/licenses/>.

// faucet is an Ether faucet backed by a light client.
package main

import (
	"bytes"
	"context"
	_ "embed"
	"encoding/json"
	"errors"
	"flag"
	"fmt"
	"html/template"
	"io"
	"math"
	"math/big"
	"net/http"
	"net/url"
	"os"
	"path/filepath"
	"regexp"
	"strings"
	"sync"
	"time"

	"github.com/ethereum/go-ethereum/accounts"
	"github.com/ethereum/go-ethereum/accounts/keystore"
	"github.com/ethereum/go-ethereum/cmd/utils"
	"github.com/ethereum/go-ethereum/common"
	"github.com/ethereum/go-ethereum/core"
	"github.com/ethereum/go-ethereum/core/types"
	"github.com/ethereum/go-ethereum/eth/downloader"
	"github.com/ethereum/go-ethereum/eth/ethconfig"
	"github.com/ethereum/go-ethereum/ethclient"
	"github.com/ethereum/go-ethereum/ethstats"
	"github.com/ethereum/go-ethereum/internal/version"
	"github.com/ethereum/go-ethereum/les"
	"github.com/ethereum/go-ethereum/log"
	"github.com/ethereum/go-ethereum/node"
	"github.com/ethereum/go-ethereum/p2p"
	"github.com/ethereum/go-ethereum/p2p/enode"
	"github.com/ethereum/go-ethereum/p2p/nat"
	"github.com/ethereum/go-ethereum/params"
	"github.com/gorilla/websocket"
)

var (
	genesisFlag = flag.String("genesis", "", "Genesis json file to seed the chain with")
	apiPortFlag = flag.Int("apiport", 8080, "Listener port for the HTTP API connection")
	ethPortFlag = flag.Int("ethport", 30303, "Listener port for the devp2p connection")
	bootFlag    = flag.String("bootnodes", "", "Comma separated bootnode enode URLs to seed with")
	netFlag     = flag.Uint64("network", 0, "Network ID to use for the NEVM protocol")
	statsFlag   = flag.String("ethstats", "", "Ethstats network monitoring auth string")

	netnameFlag = flag.String("faucet.name", "", "Network name to assign to the faucet")
	payoutFlag  = flag.Float64("faucet.amount", 1, "Number of SYS to pay out per user request")
	minutesFlag = flag.Int("faucet.minutes", 1440, "Number of minutes to wait between funding rounds")
	tiersFlag   = flag.Int("faucet.tiers", 3, "Number of funding tiers to enable (x3 time, x2.5 funds)")

	accJSONFlag = flag.String("account.json", "", "Key json file to fund user requests with")
	accPassFlag = flag.String("account.pass", "", "Decryption password to access faucet funds")

	captchaToken  = flag.String("captcha.token", "", "Recaptcha site key to authenticate client side")
	captchaSecret = flag.String("captcha.secret", "", "Recaptcha secret key to authenticate server side")

	noauthFlag = flag.Bool("noauth", false, "Enables funding requests without authentication")
	logFlag    = flag.Int("loglevel", 3, "Log level to use for NEVM and the faucet")

	twitterTokenFlag   = flag.String("twitter.token", "", "Bearer token to authenticate with the v2 Twitter API")
	twitterTokenV1Flag = flag.String("twitter.token.v1", "", "Bearer token to authenticate with the v1.1 Twitter API")

<<<<<<< HEAD
	goerliFlag    = flag.Bool("goerli", false, "Initializes the faucet with Görli network config")
	rinkebyFlag   = flag.Bool("rinkeby", false, "Initializes the faucet with Rinkeby network config")
=======
	goerliFlag  = flag.Bool("goerli", false, "Initializes the faucet with Görli network config")
>>>>>>> c7c84ca1
	sepoliaFlag = flag.Bool("sepolia", false, "Initializes the faucet with Sepolia network config")
	tanenbaumFlag = flag.Bool("tanenbaum", false, "Initializes the faucet with Tanenbaum network config")
	syscoinFlag   = flag.Bool("mainnet", false, "Initializes the faucet with Syscoin network config")
	NEVMPubFlag   = flag.String("nevmpub", "", "NEVM ZMQ REP Endpoint")
	dataDirFlag   = flag.String("datadir", "", "Datadir passthrough from syscoind")
)

var (
	ether = new(big.Int).Exp(big.NewInt(10), big.NewInt(18), nil)
)

//go:embed faucet.html
var websiteTmpl string

func main() {
	// Parse the flags and set up the logger to print everything requested
	flag.Parse()
	log.Root().SetHandler(log.LvlFilterHandler(log.Lvl(*logFlag), log.StreamHandler(os.Stderr, log.TerminalFormat(true))))

	// Construct the payout tiers
	amounts := make([]string, *tiersFlag)
	periods := make([]string, *tiersFlag)
	for i := 0; i < *tiersFlag; i++ {
		// Calculate the amount for the next tier and format it
		amount := *payoutFlag * math.Pow(2.5, float64(i))
		amounts[i] = fmt.Sprintf("%.2f SYS", amount)
		// Calculate the period for the next tier and format it
		period := *minutesFlag * int(math.Pow(3, float64(i)))
		periods[i] = fmt.Sprintf("%d mins", period)
		if period%60 == 0 {
			period /= 60
			periods[i] = fmt.Sprintf("%d hours", period)

			if period%24 == 0 {
				period /= 24
				periods[i] = fmt.Sprintf("%d days", period)
			}
		}
		if period == 1 {
			periods[i] = strings.TrimSuffix(periods[i], "s")
		}
	}
	website := new(bytes.Buffer)
	err := template.Must(template.New("").Parse(websiteTmpl)).Execute(website, map[string]interface{}{
		"Network":   *netnameFlag,
		"Amounts":   amounts,
		"Periods":   periods,
		"Recaptcha": *captchaToken,
		"NoAuth":    *noauthFlag,
	})
	if err != nil {
		log.Crit("Failed to render the faucet template", "err", err)
	}
	// Load and parse the genesis block requested by the user
<<<<<<< HEAD
	genesis, err := getGenesis(*genesisFlag, *goerliFlag, *rinkebyFlag, *sepoliaFlag, *tanenbaumFlag, *syscoinFlag)
=======
	genesis, err := getGenesis(*genesisFlag, *goerliFlag, *sepoliaFlag)
>>>>>>> c7c84ca1
	if err != nil {
		log.Crit("Failed to parse genesis config", "err", err)
	}
	// Convert the bootnodes to internal enode representations
	var enodes []*enode.Node
	for _, boot := range strings.Split(*bootFlag, ",") {
		if url, err := enode.Parse(enode.ValidSchemes, boot); err == nil {
			enodes = append(enodes, url)
		} else {
			log.Error("Failed to parse bootnode URL", "url", boot, "err", err)
		}
	}
	// Load up the account key and decrypt its password
	blob, err := os.ReadFile(*accPassFlag)
	if err != nil {
		log.Crit("Failed to read account password contents", "file", *accPassFlag, "err", err)
	}
	pass := strings.TrimSuffix(string(blob), "\n")
	// SYSCOIN override datadir if applicable
	dataDirToUse := filepath.Join(os.Getenv("HOME"), ".faucet", "keys")
	if *dataDirFlag != "" {
		dataDirToUse = *dataDirFlag
	}
	ks := keystore.NewKeyStore(dataDirToUse, keystore.StandardScryptN, keystore.StandardScryptP)
	if blob, err = os.ReadFile(*accJSONFlag); err != nil {
		log.Crit("Failed to read account key contents", "file", *accJSONFlag, "err", err)
	}
	acc, err := ks.Import(blob, pass, pass)
	if err != nil && err != keystore.ErrAccountAlreadyExists {
		log.Crit("Failed to import faucet signer account", "err", err)
	}
	if err := ks.Unlock(acc, pass); err != nil {
		log.Crit("Failed to unlock faucet signer account", "err", err)
	}
	// SYSCOIN Assemble and start the faucet light service
	faucet, err := newFaucet(genesis, *ethPortFlag, enodes, *netFlag, *statsFlag, *NEVMPubFlag, *dataDirFlag, ks, website.Bytes())
	if err != nil {
		log.Crit("Failed to start faucet", "err", err)
	}
	defer faucet.close()

	if err := faucet.listenAndServe(*apiPortFlag); err != nil {
		log.Crit("Failed to launch faucet API", "err", err)
	}
}

// request represents an accepted funding request.
type request struct {
	Avatar  string             `json:"avatar"`  // Avatar URL to make the UI nicer
	Account common.Address     `json:"account"` // Ethereum address being funded
	Time    time.Time          `json:"time"`    // Timestamp when the request was accepted
	Tx      *types.Transaction `json:"tx"`      // Transaction funding the account
}

// faucet represents a crypto faucet backed by an Ethereum light client.
type faucet struct {
	config *params.ChainConfig // Chain configurations for signing
	stack  *node.Node          // Ethereum protocol stack
	client *ethclient.Client   // Client connection to the Ethereum chain
	index  []byte              // Index page to serve up on the web

	keystore *keystore.KeyStore // Keystore containing the single signer
	account  accounts.Account   // Account funding user faucet requests
	head     *types.Header      // Current head header of the faucet
	balance  *big.Int           // Current balance of the faucet
	nonce    uint64             // Current pending nonce of the faucet
	price    *big.Int           // Current gas price to issue funds with

	conns    []*wsConn            // Currently live websocket connections
	timeouts map[string]time.Time // History of users and their funding timeouts
	reqs     []*request           // Currently pending funding requests
	update   chan struct{}        // Channel to signal request updates

	lock    sync.RWMutex // Lock protecting the faucet's internals
	backend *les.LesApiBackend
}

// wsConn wraps a websocket connection with a write mutex as the underlying
// websocket library does not synchronize access to the stream.
type wsConn struct {
	conn  *websocket.Conn
	wlock sync.Mutex
}

func newFaucet(genesis *core.Genesis, port int, enodes []*enode.Node, network uint64, stats string, NEVMPub string, dataDir string, ks *keystore.KeyStore, index []byte) (*faucet, error) {
	// Assemble the raw devp2p protocol stack
	// SYSCOIN override datadir if applicable
	dataDirToUse := filepath.Join(os.Getenv("HOME"), ".faucet")
	if dataDir != "" {
		dataDirToUse = dataDir
	}
	git, _ := version.VCS()
	stack, err := node.New(&node.Config{
		Name:    "geth",
		Version: params.VersionWithCommit(git.Commit, git.Date),
		DataDir: dataDirToUse,
		P2P: p2p.Config{
			NAT:              nat.Any(),
			NoDiscovery:      false,
			DiscoveryV5:      true,
			ListenAddr:       fmt.Sprintf(":%d", port),
			MaxPeers:         25,
			BootstrapNodes:   enodes,
			BootstrapNodesV5: enodes,
		},
	})
	if err != nil {
		return nil, err
	}

	// Assemble the Ethereum light client protocol
	cfg := ethconfig.Defaults
	cfg.SyncMode = downloader.LightSync
	cfg.NetworkId = network
	cfg.Genesis = genesis
	// SYSCOIN
	if NEVMPub != "" {
		cfg.NEVMPubEP = NEVMPub
	}
	utils.SetDNSDiscoveryDefaults(&cfg, genesis.ToBlock().Hash())

	lesBackend, err := les.New(stack, &cfg)
	if err != nil {
		return nil, fmt.Errorf("Failed to register the NEVM service: %w", err)
	}
	// SYSCOIN
	utils.RegisterFilterAPI(stack, lesBackend.ApiBackend, &cfg)
	// Assemble the ethstats monitoring and reporting service'
	if stats != "" {
		if err := ethstats.New(stack, lesBackend.ApiBackend, lesBackend.Engine(), stats); err != nil {
			return nil, err
		}
	}
	// Boot up the client and ensure it connects to bootnodes
	if err := stack.Start(); err != nil {
		return nil, err
	}
	for _, boot := range enodes {
		old, err := enode.Parse(enode.ValidSchemes, boot.String())
		if err == nil {
			stack.Server().AddPeer(old)
		}
	}
	// Attach to the client and retrieve and interesting metadatas
	api, err := stack.Attach()
	if err != nil {
		stack.Close()
		return nil, err
	}
	client := ethclient.NewClient(api)

	return &faucet{
		config:   genesis.Config,
		stack:    stack,
		client:   client,
		index:    index,
		keystore: ks,
		account:  ks.Accounts()[0],
		timeouts: make(map[string]time.Time),
		update:   make(chan struct{}, 1),
		backend:  lesBackend.ApiBackend,
	}, nil
}

// close terminates the Ethereum connection and tears down the faucet.
func (f *faucet) close() error {
	return f.stack.Close()
}

// listenAndServe registers the HTTP handlers for the faucet and boots it up
// for service user funding requests.
func (f *faucet) listenAndServe(port int) error {
	go f.loop()

	http.HandleFunc("/", f.webHandler)
	http.HandleFunc("/api", f.apiHandler)
	return http.ListenAndServe(fmt.Sprintf(":%d", port), nil)
}

// webHandler handles all non-api requests, simply flattening and returning the
// faucet website.
func (f *faucet) webHandler(w http.ResponseWriter, r *http.Request) {
	w.Write(f.index)
}

// apiHandler handles requests for Ether grants and transaction statuses.
func (f *faucet) apiHandler(w http.ResponseWriter, r *http.Request) {
	upgrader := websocket.Upgrader{}
	conn, err := upgrader.Upgrade(w, r, nil)
	if err != nil {
		return
	}

	// Start tracking the connection and drop at the end
	defer conn.Close()

	f.lock.Lock()
	wsconn := &wsConn{conn: conn}
	f.conns = append(f.conns, wsconn)
	f.lock.Unlock()

	defer func() {
		f.lock.Lock()
		for i, c := range f.conns {
			if c.conn == conn {
				f.conns = append(f.conns[:i], f.conns[i+1:]...)
				break
			}
		}
		f.lock.Unlock()
	}()
	// Gather the initial stats from the network to report
	var (
		head    *types.Header
		balance *big.Int
		nonce   uint64
	)
	for head == nil || balance == nil {
		// Retrieve the current stats cached by the faucet
		f.lock.RLock()
		if f.head != nil {
			head = types.CopyHeader(f.head)
		}
		if f.balance != nil {
			balance = new(big.Int).Set(f.balance)
		}
		nonce = f.nonce
		f.lock.RUnlock()

		if head == nil || balance == nil {
			// Report the faucet offline until initial stats are ready
			//lint:ignore ST1005 This error is to be displayed in the browser
			if err = sendError(wsconn, errors.New("Faucet offline")); err != nil {
				log.Warn("Failed to send faucet error to client", "err", err)
				return
			}
			time.Sleep(3 * time.Second)
		}
	}
	// Send over the initial stats and the latest header
	f.lock.RLock()
	reqs := f.reqs
	f.lock.RUnlock()
	if err = send(wsconn, map[string]interface{}{
		"funds":    new(big.Int).Div(balance, ether),
		"funded":   nonce,
		"peers":    f.stack.Server().PeerCount(),
		"requests": reqs,
	}, 3*time.Second); err != nil {
		log.Warn("Failed to send initial stats to client", "err", err)
		return
	}
	if err = send(wsconn, head, 3*time.Second); err != nil {
		log.Warn("Failed to send initial header to client", "err", err)
		return
	}
	// Keep reading requests from the websocket until the connection breaks
	for {
		// Fetch the next funding request and validate against github
		var msg struct {
			URL     string `json:"url"`
			Tier    uint   `json:"tier"`
			Captcha string `json:"captcha"`
		}
		if err = conn.ReadJSON(&msg); err != nil {
			return
		}
		if !*noauthFlag && !strings.HasPrefix(msg.URL, "https://twitter.com/") && !strings.HasPrefix(msg.URL, "https://www.facebook.com/") {
			if err = sendError(wsconn, errors.New("URL doesn't link to supported services")); err != nil {
				log.Warn("Failed to send URL error to client", "err", err)
				return
			}
			continue
		}
		if msg.Tier >= uint(*tiersFlag) {
			//lint:ignore ST1005 This error is to be displayed in the browser
			if err = sendError(wsconn, errors.New("Invalid funding tier requested")); err != nil {
				log.Warn("Failed to send tier error to client", "err", err)
				return
			}
			continue
		}
		log.Info("Faucet funds requested", "url", msg.URL, "tier", msg.Tier)

		// If captcha verifications are enabled, make sure we're not dealing with a robot
		if *captchaToken != "" {
			form := url.Values{}
			form.Add("secret", *captchaSecret)
			form.Add("response", msg.Captcha)

			res, err := http.PostForm("https://www.google.com/recaptcha/api/siteverify", form)
			if err != nil {
				if err = sendError(wsconn, err); err != nil {
					log.Warn("Failed to send captcha post error to client", "err", err)
					return
				}
				continue
			}
			var result struct {
				Success bool            `json:"success"`
				Errors  json.RawMessage `json:"error-codes"`
			}
			err = json.NewDecoder(res.Body).Decode(&result)
			res.Body.Close()
			if err != nil {
				if err = sendError(wsconn, err); err != nil {
					log.Warn("Failed to send captcha decode error to client", "err", err)
					return
				}
				continue
			}
			if !result.Success {
				log.Warn("Captcha verification failed", "err", string(result.Errors))
				//lint:ignore ST1005 it's funny and the robot won't mind
				if err = sendError(wsconn, errors.New("Beep-bop, you're a robot!")); err != nil {
					log.Warn("Failed to send captcha failure to client", "err", err)
					return
				}
				continue
			}
		}
		// Retrieve the Ethereum address to fund, the requesting user and a profile picture
		var (
			id       string
			username string
			avatar   string
			address  common.Address
		)
		switch {
		case strings.HasPrefix(msg.URL, "https://twitter.com/"):
			id, username, avatar, address, err = authTwitter(msg.URL, *twitterTokenV1Flag, *twitterTokenFlag)
		case strings.HasPrefix(msg.URL, "https://www.facebook.com/"):
			username, avatar, address, err = authFacebook(msg.URL)
			id = username
		case *noauthFlag:
			username, avatar, address, err = authNoAuth(msg.URL)
			id = username
		default:
			//lint:ignore ST1005 This error is to be displayed in the browser
			err = errors.New("Something funky happened, please open an issue at https://github.com/syscoin/go-ethereum/issues")
		}
		if err != nil {
			if err = sendError(wsconn, err); err != nil {
				log.Warn("Failed to send prefix error to client", "err", err)
				return
			}
			continue
		}
		log.Info("Faucet request valid", "url", msg.URL, "tier", msg.Tier, "user", username, "address", address)

		// Ensure the user didn't request funds too recently
		f.lock.Lock()
		var (
			fund bool
		)
		timeoutId := f.timeouts[id]
		timeoutAddress := f.timeouts[address.String()]
		if time.Now().After(timeoutId) && time.Now().After(timeoutAddress) {
			// User wasn't funded recently, create the funding transaction
			etherf := new(big.Float).SetInt(ether)
			amountI, _ := new(big.Float).Mul(big.NewFloat(*payoutFlag), etherf).Int64()
			amount := big.NewInt(amountI)
			amount = new(big.Int).Mul(amount, new(big.Int).Exp(big.NewInt(5), big.NewInt(int64(msg.Tier)), nil))
			amount = new(big.Int).Div(amount, new(big.Int).Exp(big.NewInt(2), big.NewInt(int64(msg.Tier)), nil))
			gasTipCap, err := f.backend.SuggestGasTipCap(context.Background())
			if err != nil {
				log.Warn("Failed to suggest gas tip", "err", err)
				f.lock.Unlock()
				return
			}

			gasFeeCap := new(big.Int).Add(
				gasTipCap,
				new(big.Int).Mul(f.backend.CurrentHeader().BaseFee, big.NewInt(2)),
			)

			txdata := &types.DynamicFeeTx{
				To:         &address,
				ChainID:    f.config.ChainID,
				Nonce:      f.nonce + uint64(len(f.reqs)),
				Gas:        21000,
				GasFeeCap:  gasFeeCap,
				GasTipCap:  gasTipCap,
				Value:      amount,
				Data:       nil,
				AccessList: nil,
			}
			tx := types.NewTx(txdata)
			signed, err := f.keystore.SignTx(f.account, tx, f.config.ChainID)
			if err != nil {
				f.lock.Unlock()
				if err = sendError(wsconn, err); err != nil {
					log.Warn("Failed to send transaction creation error to client", "err", err)
					return
				}
				continue
			}
			// Submit the transaction and mark as funded if successful
			if err := f.client.SendTransaction(context.Background(), signed); err != nil {
				f.lock.Unlock()
				if err = sendError(wsconn, err); err != nil {
					log.Warn("Failed to send transaction transmission error to client", "err", err)
					return
				}
				continue
			}
			f.reqs = append(f.reqs, &request{
				Avatar:  avatar,
				Account: address,
				Time:    time.Now(),
				Tx:      signed,
			})
			timeout := time.Duration(*minutesFlag*int(math.Pow(3, float64(msg.Tier)))) * time.Minute
			grace := timeout / 288 // 24h timeout => 5m grace

			f.timeouts[id] = time.Now().Add(timeout - grace)
			f.timeouts[address.String()] = time.Now().Add(timeout - grace)
			fund = true
		}
		f.lock.Unlock()

		// Send an error if too frequent funding, othewise a success
		if !fund {
			if err = sendError(wsconn, fmt.Errorf("%s left until next allowance", common.PrettyDuration(time.Until(timeoutId)))); err != nil { // nolint: gosimple
				log.Warn("Failed to send funding error to client", "err", err)
				return
			}
			continue
		}
		if err = sendSuccess(wsconn, fmt.Sprintf("Funding request accepted for %s into %s", username, address.Hex())); err != nil {
			log.Warn("Failed to send funding success to client", "err", err)
			return
		}
		select {
		case f.update <- struct{}{}:
		default:
		}
	}
}

// refresh attempts to retrieve the latest header from the chain and extract the
// associated faucet balance and nonce for connectivity caching.
func (f *faucet) refresh(head *types.Header) error {
	// Ensure a state update does not run for too long
	ctx, cancel := context.WithTimeout(context.Background(), 5*time.Second)
	defer cancel()

	// If no header was specified, use the current chain head
	var err error
	if head == nil {
		if head, err = f.client.HeaderByNumber(ctx, nil); err != nil {
			return err
		}
	}
	// Retrieve the balance, nonce and gas price from the current head
	var (
		balance *big.Int
		nonce   uint64
		price   *big.Int
	)
	if balance, err = f.client.BalanceAt(ctx, f.account.Address, head.Number); err != nil {
		return err
	}
	if nonce, err = f.client.NonceAt(ctx, f.account.Address, head.Number); err != nil {
		return err
	}
	if price, err = f.client.SuggestGasPrice(ctx); err != nil {
		return err
	}
	// Everything succeeded, update the cached stats and eject old requests
	f.lock.Lock()
	f.head, f.balance = head, balance
	f.price, f.nonce = price, nonce
	for len(f.reqs) > 0 && f.reqs[0].Tx.Nonce() < f.nonce {
		f.reqs = f.reqs[1:]
	}
	f.lock.Unlock()

	return nil
}

// loop keeps waiting for interesting events and pushes them out to connected
// websockets.
func (f *faucet) loop() {
	// Wait for chain events and push them to clients
	heads := make(chan *types.Header, 16)
	sub, err := f.client.SubscribeNewHead(context.Background(), heads)
	if err != nil {
		log.Crit("Failed to subscribe to head events", "err", err)
	}
	defer sub.Unsubscribe()

	// Start a goroutine to update the state from head notifications in the background
	update := make(chan *types.Header)

	go func() {
		for head := range update {
			// New chain head arrived, query the current stats and stream to clients
			timestamp := time.Unix(int64(head.Time), 0)
			if time.Since(timestamp) > time.Hour {
				log.Warn("Skipping faucet refresh, head too old", "number", head.Number, "hash", head.Hash(), "age", common.PrettyAge(timestamp))
				continue
			}
			if err := f.refresh(head); err != nil {
				log.Warn("Failed to update faucet state", "block", head.Number, "hash", head.Hash(), "err", err)
				continue
			}
			// Faucet state retrieved, update locally and send to clients
			f.lock.RLock()
			log.Info("Updated faucet state", "number", head.Number, "hash", head.Hash(), "age", common.PrettyAge(timestamp), "balance", f.balance, "nonce", f.nonce, "price", f.price)

			balance := new(big.Int).Div(f.balance, ether)
			peers := f.stack.Server().PeerCount()

			for _, conn := range f.conns {
				if err := send(conn, map[string]interface{}{
					"funds":    balance,
					"funded":   f.nonce,
					"peers":    peers,
					"requests": f.reqs,
				}, time.Second); err != nil {
					log.Warn("Failed to send stats to client", "err", err)
					conn.conn.Close()
					continue
				}
				if err := send(conn, head, time.Second); err != nil {
					log.Warn("Failed to send header to client", "err", err)
					conn.conn.Close()
				}
			}
			f.lock.RUnlock()
		}
	}()
	// Wait for various events and assing to the appropriate background threads
	for {
		select {
		case head := <-heads:
			// New head arrived, send if for state update if there's none running
			select {
			case update <- head:
			default:
			}

		case <-f.update:
			// Pending requests updated, stream to clients
			f.lock.RLock()
			for _, conn := range f.conns {
				if err := send(conn, map[string]interface{}{"requests": f.reqs}, time.Second); err != nil {
					log.Warn("Failed to send requests to client", "err", err)
					conn.conn.Close()
				}
			}
			f.lock.RUnlock()
		}
	}
}

// sends transmits a data packet to the remote end of the websocket, but also
// setting a write deadline to prevent waiting forever on the node.
func send(conn *wsConn, value interface{}, timeout time.Duration) error {
	if timeout == 0 {
		timeout = 60 * time.Second
	}
	conn.wlock.Lock()
	defer conn.wlock.Unlock()
	conn.conn.SetWriteDeadline(time.Now().Add(timeout))
	return conn.conn.WriteJSON(value)
}

// sendError transmits an error to the remote end of the websocket, also setting
// the write deadline to 1 second to prevent waiting forever.
func sendError(conn *wsConn, err error) error {
	return send(conn, map[string]string{"error": err.Error()}, time.Second)
}

// sendSuccess transmits a success message to the remote end of the websocket, also
// setting the write deadline to 1 second to prevent waiting forever.
func sendSuccess(conn *wsConn, msg string) error {
	return send(conn, map[string]string{"success": msg}, time.Second)
}

// authTwitter tries to authenticate a faucet request using Twitter posts, returning
// the uniqueness identifier (user id/username), username, avatar URL and Ethereum address to fund on success.
func authTwitter(url string, tokenV1, tokenV2 string) (string, string, string, common.Address, error) {
	// Ensure the user specified a meaningful URL, no fancy nonsense
	parts := strings.Split(url, "/")
	if len(parts) < 4 || parts[len(parts)-2] != "status" {
		//lint:ignore ST1005 This error is to be displayed in the browser
		return "", "", "", common.Address{}, errors.New("Invalid Twitter status URL")
	}
	// Strip any query parameters from the tweet id and ensure it's numeric
	tweetID := strings.Split(parts[len(parts)-1], "?")[0]
	if !regexp.MustCompile("^[0-9]+$").MatchString(tweetID) {
		return "", "", "", common.Address{}, errors.New("Invalid Tweet URL")
	}
	// Twitter's API isn't really friendly with direct links.
	// It is restricted to 300 queries / 15 minute with an app api key.
	// Anything more will require read only authorization from the users and that we want to avoid.

	// If Twitter bearer token is provided, use the API, selecting the version
	// the user would prefer (currently there's a limit of 1 v2 app / developer
	// but unlimited v1.1 apps).
	switch {
	case tokenV1 != "":
		return authTwitterWithTokenV1(tweetID, tokenV1)
	case tokenV2 != "":
		return authTwitterWithTokenV2(tweetID, tokenV2)
	}
	// Twitter API token isn't provided so we just load the public posts
	// and scrape it for the Ethereum address and profile URL. We need to load
	// the mobile page though since the main page loads tweet contents via JS.
	url = strings.Replace(url, "https://twitter.com/", "https://mobile.twitter.com/", 1)

	res, err := http.Get(url)
	if err != nil {
		return "", "", "", common.Address{}, err
	}
	defer res.Body.Close()

	// Resolve the username from the final redirect, no intermediate junk
	parts = strings.Split(res.Request.URL.String(), "/")
	if len(parts) < 4 || parts[len(parts)-2] != "status" {
		//lint:ignore ST1005 This error is to be displayed in the browser
		return "", "", "", common.Address{}, errors.New("Invalid Twitter status URL")
	}
	username := parts[len(parts)-3]

	body, err := io.ReadAll(res.Body)
	if err != nil {
		return "", "", "", common.Address{}, err
	}
	address := common.HexToAddress(string(regexp.MustCompile("0x[0-9a-fA-F]{40}").Find(body)))
	if address == (common.Address{}) {
		//lint:ignore ST1005 This error is to be displayed in the browser
		return "", "", "", common.Address{}, errors.New("No NEVM address found to fund")
	}
	var avatar string
	if parts = regexp.MustCompile(`src="([^"]+twimg\.com/profile_images[^"]+)"`).FindStringSubmatch(string(body)); len(parts) == 2 {
		avatar = parts[1]
	}
	return username + "@twitter", username, avatar, address, nil
}

// authTwitterWithTokenV1 tries to authenticate a faucet request using Twitter's v1
// API, returning the user id, username, avatar URL and Ethereum address to fund on
// success.
func authTwitterWithTokenV1(tweetID string, token string) (string, string, string, common.Address, error) {
	// Query the tweet details from Twitter
	url := fmt.Sprintf("https://api.twitter.com/1.1/statuses/show.json?id=%s", tweetID)
	req, err := http.NewRequest(http.MethodGet, url, nil)
	if err != nil {
		return "", "", "", common.Address{}, err
	}
	req.Header.Set("Authorization", fmt.Sprintf("Bearer %s", token))
	res, err := http.DefaultClient.Do(req)
	if err != nil {
		return "", "", "", common.Address{}, err
	}
	defer res.Body.Close()

	var result struct {
		Text string `json:"text"`
		User struct {
			ID       string `json:"id_str"`
			Username string `json:"screen_name"`
			Avatar   string `json:"profile_image_url"`
		} `json:"user"`
	}
	err = json.NewDecoder(res.Body).Decode(&result)
	if err != nil {
		return "", "", "", common.Address{}, err
	}
	address := common.HexToAddress(regexp.MustCompile("0x[0-9a-fA-F]{40}").FindString(result.Text))
	if address == (common.Address{}) {
		//lint:ignore ST1005 This error is to be displayed in the browser
		return "", "", "", common.Address{}, errors.New("No NEVM address found to fund")
	}
	return result.User.ID + "@twitter", result.User.Username, result.User.Avatar, address, nil
}

// authTwitterWithTokenV2 tries to authenticate a faucet request using Twitter's v2
// API, returning the user id, username, avatar URL and Ethereum address to fund on
// success.
func authTwitterWithTokenV2(tweetID string, token string) (string, string, string, common.Address, error) {
	// Query the tweet details from Twitter
	url := fmt.Sprintf("https://api.twitter.com/2/tweets/%s?expansions=author_id&user.fields=profile_image_url", tweetID)
	req, err := http.NewRequest(http.MethodGet, url, nil)
	if err != nil {
		return "", "", "", common.Address{}, err
	}
	req.Header.Set("Authorization", fmt.Sprintf("Bearer %s", token))
	res, err := http.DefaultClient.Do(req)
	if err != nil {
		return "", "", "", common.Address{}, err
	}
	defer res.Body.Close()

	var result struct {
		Data struct {
			AuthorID string `json:"author_id"`
			Text     string `json:"text"`
		} `json:"data"`
		Includes struct {
			Users []struct {
				ID       string `json:"id"`
				Username string `json:"username"`
				Avatar   string `json:"profile_image_url"`
			} `json:"users"`
		} `json:"includes"`
	}

	err = json.NewDecoder(res.Body).Decode(&result)
	if err != nil {
		return "", "", "", common.Address{}, err
	}

	address := common.HexToAddress(regexp.MustCompile("0x[0-9a-fA-F]{40}").FindString(result.Data.Text))
	if address == (common.Address{}) {
		//lint:ignore ST1005 This error is to be displayed in the browser
		return "", "", "", common.Address{}, errors.New("No NEVM address found to fund")
	}
	return result.Data.AuthorID + "@twitter", result.Includes.Users[0].Username, result.Includes.Users[0].Avatar, address, nil
}

// authFacebook tries to authenticate a faucet request using Facebook posts,
// returning the username, avatar URL and Ethereum address to fund on success.
func authFacebook(url string) (string, string, common.Address, error) {
	// Ensure the user specified a meaningful URL, no fancy nonsense
	parts := strings.Split(strings.Split(url, "?")[0], "/")
	if parts[len(parts)-1] == "" {
		parts = parts[0 : len(parts)-1]
	}
	if len(parts) < 4 || parts[len(parts)-2] != "posts" {
		//lint:ignore ST1005 This error is to be displayed in the browser
		return "", "", common.Address{}, errors.New("Invalid Facebook post URL")
	}
	username := parts[len(parts)-3]

	// Facebook's Graph API isn't really friendly with direct links. Still, we don't
	// want to do ask read permissions from users, so just load the public posts and
	// scrape it for the Ethereum address and profile URL.
	//
	// Facebook recently changed their desktop webpage to use AJAX for loading post
	// content, so switch over to the mobile site for now. Will probably end up having
	// to use the API eventually.
	crawl := strings.Replace(url, "www.facebook.com", "m.facebook.com", 1)

	res, err := http.Get(crawl)
	if err != nil {
		return "", "", common.Address{}, err
	}
	defer res.Body.Close()

	body, err := io.ReadAll(res.Body)
	if err != nil {
		return "", "", common.Address{}, err
	}
	address := common.HexToAddress(string(regexp.MustCompile("0x[0-9a-fA-F]{40}").Find(body)))
	if address == (common.Address{}) {
		//lint:ignore ST1005 This error is to be displayed in the browser
		return "", "", common.Address{}, errors.New("No NEVM address found to fund. Please check the post URL and verify that it can be viewed publicly.")
	}
	var avatar string
	if parts = regexp.MustCompile(`src="([^"]+fbcdn\.net[^"]+)"`).FindStringSubmatch(string(body)); len(parts) == 2 {
		avatar = parts[1]
	}
	return username + "@facebook", avatar, address, nil
}

// authNoAuth tries to interpret a faucet request as a plain Ethereum address,
// without actually performing any remote authentication. This mode is prone to
// Byzantine attack, so only ever use for truly private networks.
func authNoAuth(url string) (string, string, common.Address, error) {
	address := common.HexToAddress(regexp.MustCompile("0x[0-9a-fA-F]{40}").FindString(url))
	if address == (common.Address{}) {
		//lint:ignore ST1005 This error is to be displayed in the browser
		return "", "", common.Address{}, errors.New("No NEVM address found to fund")
	}
	return address.Hex() + "@noauth", "", address, nil
}

// getGenesis returns a genesis based on input args
<<<<<<< HEAD
func getGenesis(genesisFlag string, goerliFlag bool, rinkebyFlag bool, sepoliaFlag bool, tanenbaumFlag bool, syscoinFlag bool) (*core.Genesis, error) {
=======
func getGenesis(genesisFlag string, goerliFlag bool, sepoliaFlag bool) (*core.Genesis, error) {
>>>>>>> c7c84ca1
	switch {
	case genesisFlag != "":
		var genesis core.Genesis
		err := common.LoadJSON(genesisFlag, &genesis)
		return &genesis, err
	case goerliFlag:
		return core.DefaultGoerliGenesisBlock(), nil
<<<<<<< HEAD
	case rinkebyFlag:
		return core.DefaultRinkebyGenesisBlock(), nil
	case tanenbaumFlag:
		return core.DefaultTanenbaumGenesisBlock(), nil
	case syscoinFlag:
		return core.DefaultGenesisBlock(), nil
=======
>>>>>>> c7c84ca1
	case sepoliaFlag:
		return core.DefaultSepoliaGenesisBlock(), nil
	default:
		return nil, errors.New("no genesis flag provided")
	}
}<|MERGE_RESOLUTION|>--- conflicted
+++ resolved
@@ -84,12 +84,7 @@
 	twitterTokenFlag   = flag.String("twitter.token", "", "Bearer token to authenticate with the v2 Twitter API")
 	twitterTokenV1Flag = flag.String("twitter.token.v1", "", "Bearer token to authenticate with the v1.1 Twitter API")
 
-<<<<<<< HEAD
-	goerliFlag    = flag.Bool("goerli", false, "Initializes the faucet with Görli network config")
-	rinkebyFlag   = flag.Bool("rinkeby", false, "Initializes the faucet with Rinkeby network config")
-=======
 	goerliFlag  = flag.Bool("goerli", false, "Initializes the faucet with Görli network config")
->>>>>>> c7c84ca1
 	sepoliaFlag = flag.Bool("sepolia", false, "Initializes the faucet with Sepolia network config")
 	tanenbaumFlag = flag.Bool("tanenbaum", false, "Initializes the faucet with Tanenbaum network config")
 	syscoinFlag   = flag.Bool("mainnet", false, "Initializes the faucet with Syscoin network config")
@@ -144,11 +139,7 @@
 		log.Crit("Failed to render the faucet template", "err", err)
 	}
 	// Load and parse the genesis block requested by the user
-<<<<<<< HEAD
-	genesis, err := getGenesis(*genesisFlag, *goerliFlag, *rinkebyFlag, *sepoliaFlag, *tanenbaumFlag, *syscoinFlag)
-=======
-	genesis, err := getGenesis(*genesisFlag, *goerliFlag, *sepoliaFlag)
->>>>>>> c7c84ca1
+	genesis, err := getGenesis(*genesisFlag, *goerliFlag, *sepoliaFlag, *tanenbaumFlag, *syscoinFlag)
 	if err != nil {
 		log.Crit("Failed to parse genesis config", "err", err)
 	}
@@ -931,11 +922,7 @@
 }
 
 // getGenesis returns a genesis based on input args
-<<<<<<< HEAD
-func getGenesis(genesisFlag string, goerliFlag bool, rinkebyFlag bool, sepoliaFlag bool, tanenbaumFlag bool, syscoinFlag bool) (*core.Genesis, error) {
-=======
-func getGenesis(genesisFlag string, goerliFlag bool, sepoliaFlag bool) (*core.Genesis, error) {
->>>>>>> c7c84ca1
+func getGenesis(genesisFlag string, goerliFlag bool, sepoliaFlag bool, tanenbaumFlag bool, syscoinFlag bool) (*core.Genesis, error) {
 	switch {
 	case genesisFlag != "":
 		var genesis core.Genesis
@@ -943,15 +930,10 @@
 		return &genesis, err
 	case goerliFlag:
 		return core.DefaultGoerliGenesisBlock(), nil
-<<<<<<< HEAD
-	case rinkebyFlag:
-		return core.DefaultRinkebyGenesisBlock(), nil
 	case tanenbaumFlag:
 		return core.DefaultTanenbaumGenesisBlock(), nil
 	case syscoinFlag:
 		return core.DefaultGenesisBlock(), nil
-=======
->>>>>>> c7c84ca1
 	case sepoliaFlag:
 		return core.DefaultSepoliaGenesisBlock(), nil
 	default:
