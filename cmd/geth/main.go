// Copyright 2014 The go-ethereum Authors
// This file is part of go-ethereum.
//
// go-ethereum is free software: you can redistribute it and/or modify
// it under the terms of the GNU General Public License as published by
// the Free Software Foundation, either version 3 of the License, or
// (at your option) any later version.
//
// go-ethereum is distributed in the hope that it will be useful,
// but WITHOUT ANY WARRANTY; without even the implied warranty of
// MERCHANTABILITY or FITNESS FOR A PARTICULAR PURPOSE. See the
// GNU General Public License for more details.
//
// You should have received a copy of the GNU General Public License
// along with go-ethereum. If not, see <http://www.gnu.org/licenses/>.

// geth is the official command-line client for Ethereum.
package main

import (
	"fmt"
	"os"
	"sort"
	"strconv"
	"strings"
	"time"

	"github.com/ethereum/go-ethereum/accounts"
	"github.com/ethereum/go-ethereum/accounts/keystore"
	"github.com/ethereum/go-ethereum/cmd/utils"
	"github.com/ethereum/go-ethereum/common"
	"github.com/ethereum/go-ethereum/console/prompt"
	"github.com/ethereum/go-ethereum/eth"
	"github.com/ethereum/go-ethereum/eth/downloader"
	"github.com/ethereum/go-ethereum/ethclient"
	"github.com/ethereum/go-ethereum/internal/debug"
	"github.com/ethereum/go-ethereum/internal/ethapi"
	"github.com/ethereum/go-ethereum/internal/flags"
	"github.com/ethereum/go-ethereum/log"
	"github.com/ethereum/go-ethereum/metrics"
	"github.com/ethereum/go-ethereum/node"

	// Force-load the tracer engines to trigger registration
	_ "github.com/ethereum/go-ethereum/eth/tracers/js"
	_ "github.com/ethereum/go-ethereum/eth/tracers/native"

	"github.com/urfave/cli/v2"
)

const (
	clientIdentifier = "geth" // Client identifier to advertise over the network
)

var (
	// flags that configure the node
	nodeFlags = flags.Merge([]cli.Flag{
		utils.IdentityFlag,
		utils.UnlockedAccountFlag,
		utils.PasswordFileFlag,
		utils.BootnodesFlag,
		utils.MinFreeDiskSpaceFlag,
		utils.KeyStoreDirFlag,
		utils.ExternalSignerFlag,
		utils.NoUSBFlag,
		utils.USBFlag,
		utils.SmartCardDaemonPathFlag,
		utils.OverrideShanghai,
		utils.EthashCacheDirFlag,
		utils.EthashCachesInMemoryFlag,
		utils.EthashCachesOnDiskFlag,
		utils.EthashCachesLockMmapFlag,
		utils.EthashDatasetDirFlag,
		utils.EthashDatasetsInMemoryFlag,
		utils.EthashDatasetsOnDiskFlag,
		utils.EthashDatasetsLockMmapFlag,
		utils.TxPoolLocalsFlag,
		utils.TxPoolNoLocalsFlag,
		utils.TxPoolJournalFlag,
		utils.TxPoolRejournalFlag,
		utils.TxPoolPriceLimitFlag,
		utils.TxPoolPriceBumpFlag,
		utils.TxPoolAccountSlotsFlag,
		utils.TxPoolGlobalSlotsFlag,
		utils.TxPoolAccountQueueFlag,
		utils.TxPoolGlobalQueueFlag,
		utils.TxPoolLifetimeFlag,
		utils.SyncModeFlag,
		utils.SyncTargetFlag,
		utils.ExitWhenSyncedFlag,
		utils.GCModeFlag,
		utils.SnapshotFlag,
		utils.TxLookupLimitFlag,
		utils.LightServeFlag,
		utils.LightIngressFlag,
		utils.LightEgressFlag,
		utils.LightMaxPeersFlag,
		utils.LightNoPruneFlag,
		utils.LightKDFFlag,
		utils.UltraLightServersFlag,
		utils.UltraLightFractionFlag,
		utils.UltraLightOnlyAnnounceFlag,
		utils.LightNoSyncServeFlag,
		utils.EthRequiredBlocksFlag,
		utils.LegacyWhitelistFlag,
		utils.BloomFilterSizeFlag,
		utils.CacheFlag,
		utils.CacheDatabaseFlag,
		utils.CacheTrieFlag,
		utils.CacheTrieJournalFlag,
		utils.CacheTrieRejournalFlag,
		utils.CacheGCFlag,
		utils.CacheSnapshotFlag,
		utils.CacheNoPrefetchFlag,
		utils.CachePreimagesFlag,
		utils.CacheLogSizeFlag,
		utils.FDLimitFlag,
		utils.ListenPortFlag,
		utils.DiscoveryPortFlag,
		utils.MaxPeersFlag,
		utils.MaxPendingPeersFlag,
		utils.MiningEnabledFlag,
		utils.MinerThreadsFlag,
		utils.MinerNotifyFlag,
		utils.MinerGasLimitFlag,
		utils.MinerGasPriceFlag,
		utils.MinerEtherbaseFlag,
		utils.MinerExtraDataFlag,
		utils.MinerRecommitIntervalFlag,
		utils.MinerNoVerifyFlag,
		// SYSCOIN
		utils.NEVMPubFlag,
		utils.MinerNewPayloadTimeout,
		utils.NATFlag,
		utils.NoDiscoverFlag,
		utils.DiscoveryV5Flag,
		utils.NetrestrictFlag,
		utils.NodeKeyFileFlag,
		utils.NodeKeyHexFlag,
		utils.DNSDiscoveryFlag,
		utils.DeveloperFlag,
		utils.DeveloperPeriodFlag,
		utils.DeveloperGasLimitFlag,
		utils.VMEnableDebugFlag,
		utils.NetworkIdFlag,
		utils.EthStatsURLFlag,
		utils.FakePoWFlag,
		utils.NoCompactionFlag,
		utils.GpoBlocksFlag,
		utils.GpoPercentileFlag,
		utils.GpoMaxGasPriceFlag,
		utils.GpoIgnoreGasPriceFlag,
		utils.MinerNotifyFullFlag,
		configFileFlag,
	}, utils.NetworkFlags, utils.DatabasePathFlags)

	rpcFlags = []cli.Flag{
		utils.HTTPEnabledFlag,
		utils.HTTPListenAddrFlag,
		utils.HTTPPortFlag,
		utils.HTTPCORSDomainFlag,
		utils.AuthListenFlag,
		utils.AuthPortFlag,
		utils.AuthVirtualHostsFlag,
		utils.JWTSecretFlag,
		utils.HTTPVirtualHostsFlag,
		utils.GraphQLEnabledFlag,
		utils.GraphQLCORSDomainFlag,
		utils.GraphQLVirtualHostsFlag,
		utils.HTTPApiFlag,
		utils.HTTPPathPrefixFlag,
		utils.WSEnabledFlag,
		utils.WSListenAddrFlag,
		utils.WSPortFlag,
		utils.WSApiFlag,
		utils.WSAllowedOriginsFlag,
		utils.WSPathPrefixFlag,
		utils.IPCDisabledFlag,
		utils.IPCPathFlag,
		utils.InsecureUnlockAllowedFlag,
		utils.RPCGlobalGasCapFlag,
		utils.RPCGlobalEVMTimeoutFlag,
		utils.RPCGlobalTxFeeCapFlag,
		utils.AllowUnprotectedTxs,
	}

	metricsFlags = []cli.Flag{
		utils.MetricsEnabledFlag,
		utils.MetricsEnabledExpensiveFlag,
		utils.MetricsHTTPFlag,
		utils.MetricsPortFlag,
		utils.MetricsEnableInfluxDBFlag,
		utils.MetricsInfluxDBEndpointFlag,
		utils.MetricsInfluxDBDatabaseFlag,
		utils.MetricsInfluxDBUsernameFlag,
		utils.MetricsInfluxDBPasswordFlag,
		utils.MetricsInfluxDBTagsFlag,
		utils.MetricsEnableInfluxDBV2Flag,
		utils.MetricsInfluxDBTokenFlag,
		utils.MetricsInfluxDBBucketFlag,
		utils.MetricsInfluxDBOrganizationFlag,
	}
)

var app = flags.NewApp("the go-ethereum command line interface")

func init() {
	// Initialize the CLI app and start Geth
	app.Action = geth
	app.HideVersion = true // we have a command to print the version
	app.Copyright = "Copyright 2013-2023 The go-ethereum Authors"
	app.Commands = []*cli.Command{
		// See chaincmd.go:
		initCommand,
		importCommand,
		exportCommand,
		importPreimagesCommand,
		exportPreimagesCommand,
		removedbCommand,
		dumpCommand,
		dumpGenesisCommand,
		// See accountcmd.go:
		accountCommand,
		walletCommand,
		// See consolecmd.go:
		consoleCommand,
		attachCommand,
		javascriptCommand,
		// See misccmd.go:
		makecacheCommand,
		makedagCommand,
		versionCommand,
		versionCheckCommand,
		licenseCommand,
		// See config.go
		dumpConfigCommand,
		// see dbcmd.go
		dbCommand,
		// See cmd/utils/flags_legacy.go
		utils.ShowDeprecated,
		// See snapshot.go
		snapshotCommand,
		// See verkle.go
		verkleCommand,
	}
	sort.Sort(cli.CommandsByName(app.Commands))

	app.Flags = flags.Merge(
		nodeFlags,
		rpcFlags,
		consoleFlags,
		debug.Flags,
		metricsFlags,
	)

	app.Before = func(ctx *cli.Context) error {
		flags.MigrateGlobalFlags(ctx)
		return debug.Setup(ctx)
	}
	app.After = func(ctx *cli.Context) error {
		debug.Exit()
		prompt.Stdin.Close() // Resets terminal mode.
		return nil
	}
}

func main() {
	if err := app.Run(os.Args); err != nil {
		fmt.Fprintln(os.Stderr, err)
		os.Exit(1)
	}
}

// prepare manipulates memory cache allowance and setups metric system.
// This function should be called before launching devp2p stack.
func prepare(ctx *cli.Context) {
	// If we're running a known preset, log it for convenience.
	switch {
	case ctx.IsSet(utils.RopstenFlag.Name):
		log.Info("Starting Geth on Ropsten testnet...")

	case ctx.IsSet(utils.RinkebyFlag.Name):
		log.Info("Starting Geth on Rinkeby testnet...")

	case ctx.IsSet(utils.GoerliFlag.Name):
		log.Info("Starting Geth on Görli testnet...")

	case ctx.IsSet(utils.TanenbaumFlag.Name):
		log.Info("Starting Geth on Tanenbaum testnet...")
	case ctx.IsSet(utils.SepoliaFlag.Name):
		log.Info("Starting Geth on Sepolia testnet...")

	case ctx.IsSet(utils.DeveloperFlag.Name):
		log.Info("Starting Geth in ephemeral dev mode...")
		log.Warn(`You are running Geth in --dev mode. Please note the following:

  1. This mode is only intended for fast, iterative development without assumptions on
     security or persistence.
  2. The database is created in memory unless specified otherwise. Therefore, shutting down
     your computer or losing power will wipe your entire block data and chain state for
     your dev environment.
  3. A random, pre-allocated developer account will be available and unlocked as
     eth.coinbase, which can be used for testing. The random dev account is temporary,
     stored on a ramdisk, and will be lost if your machine is restarted.
  4. Mining is enabled by default. However, the client will only seal blocks if transactions
     are pending in the mempool. The miner's minimum accepted gas price is 1.
  5. Networking is disabled; there is no listen-address, the maximum number of peers is set
     to 0, and discovery is disabled.
`)

	case !ctx.IsSet(utils.NetworkIdFlag.Name):
		log.Info("Starting Geth on Ethereum mainnet...")
	}
	// If we're a full node on mainnet without --cache specified, bump default cache allowance
	if ctx.String(utils.SyncModeFlag.Name) != "light" && !ctx.IsSet(utils.CacheFlag.Name) && !ctx.IsSet(utils.NetworkIdFlag.Name) {
		// SYSCOIN Make sure we're not on any supported preconfigured testnet either
		if !ctx.IsSet(utils.RopstenFlag.Name) &&
			!ctx.IsSet(utils.SepoliaFlag.Name) &&
			!ctx.IsSet(utils.RinkebyFlag.Name) &&
			!ctx.IsSet(utils.GoerliFlag.Name) &&
<<<<<<< HEAD
			!ctx.IsSet(utils.KilnFlag.Name) &&
			!ctx.IsSet(utils.DeveloperFlag.Name) &&
			!ctx.IsSet(utils.TanenbaumFlag.Name) {
=======
			!ctx.IsSet(utils.DeveloperFlag.Name) {
>>>>>>> 690338f0
			// Nope, we're really on mainnet. Bump that cache up!
			log.Info("Bumping default cache on mainnet", "provided", ctx.Int(utils.CacheFlag.Name), "updated", 4096)
			ctx.Set(utils.CacheFlag.Name, strconv.Itoa(4096))
		}
	}
	// If we're running a light client on any network, drop the cache to some meaningfully low amount
	if ctx.String(utils.SyncModeFlag.Name) == "light" && !ctx.IsSet(utils.CacheFlag.Name) {
		log.Info("Dropping default light client cache", "provided", ctx.Int(utils.CacheFlag.Name), "updated", 128)
		ctx.Set(utils.CacheFlag.Name, strconv.Itoa(128))
	}

	// Start metrics export if enabled
	utils.SetupMetrics(ctx)

	// Start system runtime metrics collection
	go metrics.CollectProcessMetrics(3 * time.Second)
}

// geth is the main entry point into the system if no special subcommand is run.
// It creates a default node based on the command line arguments and runs it in
// blocking mode, waiting for it to be shut down.
func geth(ctx *cli.Context) error {
	if args := ctx.Args().Slice(); len(args) > 0 {
		return fmt.Errorf("invalid command: %q", args[0])
	}

	prepare(ctx)
	stack, backend := makeFullNode(ctx)
	defer stack.Close()

	startNode(ctx, stack, backend, false)
	stack.Wait()
	return nil
}

// startNode boots up the system node and all registered protocols, after which
// it unlocks any requested accounts, and starts the RPC/IPC interfaces and the
// miner.
func startNode(ctx *cli.Context, stack *node.Node, backend ethapi.Backend, isConsole bool) {
	debug.Memsize.Add("node", stack)

	// Start up the node itself
	utils.StartNode(ctx, stack, isConsole)

	// Unlock any account specifically requested
	unlockAccounts(ctx, stack)

	// Register wallet event handlers to open and auto-derive wallets
	events := make(chan accounts.WalletEvent, 16)
	stack.AccountManager().Subscribe(events)

	// Create a client to interact with local geth node.
	rpcClient, err := stack.Attach()
	if err != nil {
		utils.Fatalf("Failed to attach to self: %v", err)
	}
	ethClient := ethclient.NewClient(rpcClient)

	go func() {
		// Open any wallets already attached
		for _, wallet := range stack.AccountManager().Wallets() {
			if err := wallet.Open(""); err != nil {
				log.Warn("Failed to open wallet", "url", wallet.URL(), "err", err)
			}
		}
		// Listen for wallet event till termination
		for event := range events {
			switch event.Kind {
			case accounts.WalletArrived:
				if err := event.Wallet.Open(""); err != nil {
					log.Warn("New wallet appeared, failed to open", "url", event.Wallet.URL(), "err", err)
				}
			case accounts.WalletOpened:
				status, _ := event.Wallet.Status()
				log.Info("New wallet appeared", "url", event.Wallet.URL(), "status", status)

				var derivationPaths []accounts.DerivationPath
				if event.Wallet.URL().Scheme == "ledger" {
					derivationPaths = append(derivationPaths, accounts.LegacyLedgerBaseDerivationPath)
				}
				derivationPaths = append(derivationPaths, accounts.DefaultBaseDerivationPath)

				event.Wallet.SelfDerive(derivationPaths, ethClient)

			case accounts.WalletDropped:
				log.Info("Old wallet dropped", "url", event.Wallet.URL())
				event.Wallet.Close()
			}
		}
	}()

	// Spawn a standalone goroutine for status synchronization monitoring,
	// close the node when synchronization is complete if user required.
	if ctx.Bool(utils.ExitWhenSyncedFlag.Name) {
		go func() {
			sub := stack.EventMux().Subscribe(downloader.DoneEvent{})
			defer sub.Unsubscribe()
			for {
				event := <-sub.Chan()
				if event == nil {
					continue
				}
				done, ok := event.Data.(downloader.DoneEvent)
				if !ok {
					continue
				}
				// SYSCOIN 115 mins vs 10 mins
				if timestamp := time.Unix(int64(done.Latest.Time), 0); time.Since(timestamp) < 115*time.Minute {
					log.Info("Synchronisation completed", "latestnum", done.Latest.Number, "latesthash", done.Latest.Hash(),
						"age", common.PrettyAge(timestamp))
					stack.Close()
				}
			}
		}()
	}

	// Start auxiliary services if enabled
	if ctx.Bool(utils.MiningEnabledFlag.Name) || ctx.Bool(utils.DeveloperFlag.Name) {
		// Mining only makes sense if a full Ethereum node is running
		if ctx.String(utils.SyncModeFlag.Name) == "light" {
			utils.Fatalf("Light clients do not support mining")
		}
		ethBackend, ok := backend.(*eth.EthAPIBackend)
		if !ok {
			utils.Fatalf("Ethereum service not running")
		}
		// Set the gas price to the limits from the CLI and start mining
		gasprice := flags.GlobalBig(ctx, utils.MinerGasPriceFlag.Name)
		ethBackend.TxPool().SetGasPrice(gasprice)
		// start mining
		threads := ctx.Int(utils.MinerThreadsFlag.Name)
		if err := ethBackend.StartMining(threads); err != nil {
			utils.Fatalf("Failed to start mining: %v", err)
		}
	}
}

// unlockAccounts unlocks any account specifically requested.
func unlockAccounts(ctx *cli.Context, stack *node.Node) {
	var unlocks []string
	inputs := strings.Split(ctx.String(utils.UnlockedAccountFlag.Name), ",")
	for _, input := range inputs {
		if trimmed := strings.TrimSpace(input); trimmed != "" {
			unlocks = append(unlocks, trimmed)
		}
	}
	// Short circuit if there is no account to unlock.
	if len(unlocks) == 0 {
		return
	}
	// If insecure account unlocking is not allowed if node's APIs are exposed to external.
	// Print warning log to user and skip unlocking.
	if !stack.Config().InsecureUnlockAllowed && stack.Config().ExtRPCEnabled() {
		utils.Fatalf("Account unlock with HTTP access is forbidden!")
	}
	ks := stack.AccountManager().Backends(keystore.KeyStoreType)[0].(*keystore.KeyStore)
	passwords := utils.MakePasswordList(ctx)
	for i, account := range unlocks {
		unlockAccount(ks, account, i, passwords)
	}
}<|MERGE_RESOLUTION|>--- conflicted
+++ resolved
@@ -317,13 +317,8 @@
 			!ctx.IsSet(utils.SepoliaFlag.Name) &&
 			!ctx.IsSet(utils.RinkebyFlag.Name) &&
 			!ctx.IsSet(utils.GoerliFlag.Name) &&
-<<<<<<< HEAD
-			!ctx.IsSet(utils.KilnFlag.Name) &&
 			!ctx.IsSet(utils.DeveloperFlag.Name) &&
 			!ctx.IsSet(utils.TanenbaumFlag.Name) {
-=======
-			!ctx.IsSet(utils.DeveloperFlag.Name) {
->>>>>>> 690338f0
 			// Nope, we're really on mainnet. Bump that cache up!
 			log.Info("Bumping default cache on mainnet", "provided", ctx.Int(utils.CacheFlag.Name), "updated", 4096)
 			ctx.Set(utils.CacheFlag.Name, strconv.Itoa(4096))
