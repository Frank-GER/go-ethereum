--- conflicted
+++ resolved
@@ -1741,11 +1741,7 @@
 // SetEthConfig applies eth-related command line flags to the config.
 func SetEthConfig(ctx *cli.Context, stack *node.Node, cfg *ethconfig.Config) {
 	// Avoid conflicting network flags
-<<<<<<< HEAD
-	CheckExclusive(ctx, MainnetFlag, DeveloperFlag, RinkebyFlag, GoerliFlag, TanenbaumFlag, SepoliaFlag)
-=======
-	CheckExclusive(ctx, MainnetFlag, DeveloperFlag, GoerliFlag, SepoliaFlag)
->>>>>>> c7c84ca1
+	CheckExclusive(ctx, MainnetFlag, DeveloperFlag, GoerliFlag, TanenbaumFlag, SepoliaFlag)
 	CheckExclusive(ctx, LightServeFlag, SyncModeFlag, "light")
 	CheckExclusive(ctx, DeveloperFlag, ExternalSignerFlag) // Can't use both ephemeral unlocked and external signer
 	if ctx.String(GCModeFlag.Name) == "archive" && ctx.Uint64(TxLookupLimitFlag.Name) != 0 {
