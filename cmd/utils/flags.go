--- conflicted
+++ resolved
@@ -570,18 +570,16 @@
 		Usage:    "Disable remote sealing verification",
 		Category: flags.MinerCategory,
 	}
-<<<<<<< HEAD
 	// SYSCOIN
 	NEVMPubFlag = &cli.StringFlag{
 		Name:  "nevmpub",
 		Usage: "NEVM ZMQ REP Endpoint",
-=======
+	}
 	MinerNewPayloadTimeout = &cli.DurationFlag{
 		Name:     "miner.newpayload-timeout",
 		Usage:    "Specify the maximum time allowance for creating a new payload",
 		Value:    ethconfig.Defaults.Miner.NewPayloadTimeout,
 		Category: flags.MinerCategory,
->>>>>>> fb75f11e
 	}
 
 	// Account settings
@@ -1019,15 +1017,11 @@
 		TanenbaumFlag,
 	}
 	// NetworkFlags is the flag group of all built-in supported networks.
-<<<<<<< HEAD
 	NetworkFlags = append([]cli.Flag{
 		MainnetFlag,
 		// SYSCOIN
 		SyscoinFlag,
 	}, TestnetFlags...)
-=======
-	NetworkFlags = append([]cli.Flag{MainnetFlag}, TestnetFlags...)
->>>>>>> fb75f11e
 
 	// DatabasePathFlags is the flag group of all database path flags.
 	DatabasePathFlags = []cli.Flag{
