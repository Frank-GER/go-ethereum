// Copyright 2019 The go-ethereum Authors
// This file is part of the go-ethereum library.
//
// The go-ethereum library is free software: you can redistribute it and/or modify
// it under the terms of the GNU Lesser General Public License as published by
// the Free Software Foundation, either version 3 of the License, or
// (at your option) any later version.
//
// The go-ethereum library is distributed in the hope that it will be useful,
// but WITHOUT ANY WARRANTY; without even the implied warranty of
// MERCHANTABILITY or FITNESS FOR A PARTICULAR PURPOSE. See the
// GNU Lesser General Public License for more details.
//
// You should have received a copy of the GNU Lesser General Public License
// along with the go-ethereum library. If not, see <http://www.gnu.org/licenses/>.

// Package les implements the Light Ethereum Subprotocol.
package les

import (
	// SYSCOIN
	"errors"
	"fmt"
	"strings"
	"sync"
	"time"

	"github.com/ethereum/go-ethereum/accounts"
	"github.com/ethereum/go-ethereum/common"
	"github.com/ethereum/go-ethereum/common/hexutil"
	"github.com/ethereum/go-ethereum/common/mclock"
	"github.com/ethereum/go-ethereum/consensus"
	"github.com/ethereum/go-ethereum/core"
	"github.com/ethereum/go-ethereum/core/bloombits"
	"github.com/ethereum/go-ethereum/core/rawdb"
	"github.com/ethereum/go-ethereum/core/types"
	"github.com/ethereum/go-ethereum/eth/ethconfig"
	"github.com/ethereum/go-ethereum/eth/gasprice"
	"github.com/ethereum/go-ethereum/event"
	"github.com/ethereum/go-ethereum/internal/ethapi"
	"github.com/ethereum/go-ethereum/internal/shutdowncheck"
	"github.com/ethereum/go-ethereum/les/downloader"
	"github.com/ethereum/go-ethereum/les/vflux"
	vfc "github.com/ethereum/go-ethereum/les/vflux/client"
	"github.com/ethereum/go-ethereum/light"
	"github.com/ethereum/go-ethereum/log"
	"github.com/ethereum/go-ethereum/node"
	"github.com/ethereum/go-ethereum/p2p"
	"github.com/ethereum/go-ethereum/p2p/enode"
	"github.com/ethereum/go-ethereum/p2p/enr"
	"github.com/ethereum/go-ethereum/params"
	"github.com/ethereum/go-ethereum/rlp"
	"github.com/ethereum/go-ethereum/rpc"
	// SYSCOIN
	"github.com/ethereum/go-ethereum/consensus/ethash"
	"github.com/ethereum/go-ethereum/trie"
)

// SYSCOIN
type LightNEVMAddBlockFn func(*types.NEVMBlockConnect, *LightEthereum) error
type LightNEVMDeleteBlockFn func(string, *LightEthereum) error

type LightNEVMIndex struct {
	// Callbacks
	AddBlock    LightNEVMAddBlockFn    // Connects a new NEVM block
	DeleteBlock LightNEVMDeleteBlockFn // Disconnects NEVM tip
}
type LightEthereum struct {
	lesCommons

	peers              *serverPeerSet
	reqDist            *requestDistributor
	retriever          *retrieveManager
	odr                *LesOdr
	relay              *lesTxRelay
	handler            *clientHandler
	txPool             *light.TxPool
	blockchain         *light.LightChain
	serverPool         *vfc.ServerPool
	serverPoolIterator enode.Iterator
	pruner             *pruner
	merger             *consensus.Merger

	bloomRequests chan chan *bloombits.Retrieval // Channel receiving bloom data retrieval requests
	bloomIndexer  *core.ChainIndexer             // Bloom indexer operating during block imports

	ApiBackend     *LesApiBackend
	eventMux       *event.TypeMux
	engine         consensus.Engine
	accountManager *accounts.Manager
	netRPCService  *ethapi.NetAPI

	p2pServer  *p2p.Server
	p2pConfig  *p2p.Config
	udpEnabled bool
	// SYSCOIN
	zmqRep        *ZMQRep
	timeLastBlock int64
	lock          sync.RWMutex

	shutdownTracker *shutdowncheck.ShutdownTracker // Tracks if and when the node has shutdown ungracefully
}

// New creates an instance of the light client.
func New(stack *node.Node, config *ethconfig.Config) (*LightEthereum, error) {
	chainDb, err := stack.OpenDatabase("lightchaindata", config.DatabaseCache, config.DatabaseHandles, "eth/db/chaindata/", false)
	if err != nil {
		return nil, err
	}
	lesDb, err := stack.OpenDatabase("les.client", 0, 0, "eth/db/lesclient/", false)
	if err != nil {
		return nil, err
	}
	var overrides core.ChainOverrides
	if config.OverrideCancun != nil {
		overrides.OverrideCancun = config.OverrideCancun
	}
	chainConfig, genesisHash, genesisErr := core.SetupGenesisBlockWithOverride(chainDb, trie.NewDatabase(chainDb), config.Genesis, &overrides)
	if _, isCompat := genesisErr.(*params.ConfigCompatError); genesisErr != nil && !isCompat {
		return nil, genesisErr
	}
	engine, err := ethconfig.CreateConsensusEngine(chainConfig, chainDb)
	if err != nil {
		return nil, err
	}
	log.Info("")
	log.Info(strings.Repeat("-", 153))
	for _, line := range strings.Split(chainConfig.Description(), "\n") {
		log.Info(line)
	}
	log.Info(strings.Repeat("-", 153))
	log.Info("")

	peers := newServerPeerSet()
	merger := consensus.NewMerger(chainDb)
	leth := &LightEthereum{
		lesCommons: lesCommons{
			genesis:     genesisHash,
			config:      config,
			chainConfig: chainConfig,
			iConfig:     light.DefaultClientIndexerConfig,
			chainDb:     chainDb,
			lesDb:       lesDb,
			closeCh:     make(chan struct{}),
		},
		peers:           peers,
		eventMux:        stack.EventMux(),
		reqDist:         newRequestDistributor(peers, &mclock.System{}),
		accountManager:  stack.AccountManager(),
		merger:          merger,
<<<<<<< HEAD
		// SYSCOIN
		engine:          ethconfig.CreateConsensusEngine(stack, &config.Ethash, chainConfig.ChainID, chainConfig.Clique, nil, false, chainDb),
=======
		engine:          engine,
>>>>>>> 604e215d
		bloomRequests:   make(chan chan *bloombits.Retrieval),
		bloomIndexer:    core.NewBloomIndexer(chainDb, params.BloomBitsBlocksClient, params.HelperTrieConfirmations),
		p2pServer:       stack.Server(),
		p2pConfig:       &stack.Config().P2P,
		udpEnabled:      stack.Config().P2P.DiscoveryV5,
		shutdownTracker: shutdowncheck.NewShutdownTracker(chainDb),
	}

	var prenegQuery vfc.QueryFunc
	if leth.udpEnabled {
		prenegQuery = leth.prenegQuery
	}
	leth.serverPool, leth.serverPoolIterator = vfc.NewServerPool(lesDb, []byte("serverpool:"), time.Second, prenegQuery, &mclock.System{}, config.UltraLightServers, requestList)
	leth.serverPool.AddMetrics(suggestedTimeoutGauge, totalValueGauge, serverSelectableGauge, serverConnectedGauge, sessionValueMeter, serverDialedMeter)

	leth.retriever = newRetrieveManager(peers, leth.reqDist, leth.serverPool.GetTimeout)
	leth.relay = newLesTxRelay(peers, leth.retriever)

	leth.odr = NewLesOdr(chainDb, light.DefaultClientIndexerConfig, leth.peers, leth.retriever)
	leth.chtIndexer = light.NewChtIndexer(chainDb, leth.odr, params.CHTFrequency, params.HelperTrieConfirmations, config.LightNoPrune)
	leth.bloomTrieIndexer = light.NewBloomTrieIndexer(chainDb, leth.odr, params.BloomBitsBlocksClient, params.BloomTrieFrequency, config.LightNoPrune)
	leth.odr.SetIndexers(leth.chtIndexer, leth.bloomTrieIndexer, leth.bloomIndexer)

	// Note: NewLightChain adds the trusted checkpoint so it needs an ODR with
	// indexers already set but not started yet
	if leth.blockchain, err = light.NewLightChain(leth.odr, leth.chainConfig, leth.engine); err != nil {
		return nil, err
	}
	leth.chainReader = leth.blockchain
	leth.txPool = light.NewTxPool(leth.chainConfig, leth.blockchain, leth.relay)

	// Note: AddChildIndexer starts the update process for the child
	leth.bloomIndexer.AddChildIndexer(leth.bloomTrieIndexer)
	leth.chtIndexer.Start(leth.blockchain)
	leth.bloomIndexer.Start(leth.blockchain)

	// Start a light chain pruner to delete useless historical data.
	leth.pruner = newPruner(chainDb, leth.chtIndexer, leth.bloomTrieIndexer)

	// Rewind the chain in case of an incompatible config upgrade.
	if compat, ok := genesisErr.(*params.ConfigCompatError); ok {
		log.Warn("Rewinding chain to upgrade configuration", "err", compat)
		if compat.RewindToTime > 0 {
			leth.blockchain.SetHeadWithTimestamp(compat.RewindToTime)
		} else {
			leth.blockchain.SetHead(compat.RewindToBlock)
		}
		rawdb.WriteChainConfig(chainDb, genesisHash, chainConfig)
	}

	leth.ApiBackend = &LesApiBackend{stack.Config().ExtRPCEnabled(), stack.Config().AllowUnprotectedTxs, leth, nil}
	gpoParams := config.GPO
	if gpoParams.Default == nil {
		gpoParams.Default = config.Miner.GasPrice
	}
	leth.ApiBackend.gpo = gasprice.NewOracle(leth.ApiBackend, gpoParams)

	leth.handler = newClientHandler(config.UltraLightServers, config.UltraLightFraction, leth)
	leth.netRPCService = ethapi.NewNetAPI(leth.p2pServer, leth.config.NetworkId)

	// Register the backend on the node
	stack.RegisterAPIs(leth.APIs())
	stack.RegisterProtocols(leth.Protocols())
	stack.RegisterLifecycle(leth)

	// Successful startup; push a marker and check previous unclean shutdowns.
	leth.shutdownTracker.MarkStartup()
	// SYSCOIN
	addBlock := func(nevmBlockConnect *types.NEVMBlockConnect, eth *LightEthereum) error {
		if nevmBlockConnect == nil {
			return errors.New("addBlock: Empty block")
		}
		currentHeader := eth.blockchain.CurrentHeader()
		currentNumber := currentHeader.Number.Uint64()
		currentHash := currentHeader.Hash()
		proposedBlockNumber := nevmBlockConnect.Block.NumberU64()
		proposedBlockParentHash := nevmBlockConnect.Block.ParentHash()
		proposedBlockHash := nevmBlockConnect.Block.Hash()
		if nevmBlockConnect.Block == nil {
			return errors.New("addBlock: empty block")
		}
		if currentNumber > 0 {
			if (proposedBlockNumber != (currentNumber + 1)) || (proposedBlockParentHash != currentHash) {
				log.Error("Non contiguous block insert", "number", proposedBlockNumber, "hash", proposedBlockHash,
					"parent", proposedBlockParentHash, "prevnumber", currentNumber, "prevhash", currentHash)
				return errors.New("addBlock: Non contiguous block insert")
			}
		}
		// add before potentially inserting into chain (verifyHeader depends on the mapping), we will delete if anything is wrong
		eth.blockchain.WriteNEVMMapping(proposedBlockHash)
		_, err = eth.blockchain.InsertHeaderChain([]*types.Header{nevmBlockConnect.Block.Header()}, 0)
		if err != nil {
			eth.blockchain.DeleteNEVMMapping(proposedBlockHash)
			return err
		}
		eth.blockchain.WriteDataHashes(proposedBlockNumber, nevmBlockConnect.VersionHashes)
		eth.blockchain.WriteSYSHash(nevmBlockConnect.Sysblockhash, proposedBlockNumber)
		if !eth.handler.inited {
			eth.lock.Lock()
			eth.timeLastBlock = time.Now().Unix()
			eth.lock.Unlock()
		}
		return nil
	}
	go func(eth *LightEthereum) {
		sub := eth.eventMux.Subscribe(downloader.StartNetworkEvent{})
		defer sub.Unsubscribe()
		for {
			event := <-sub.Chan()
			if event == nil {
				continue
			}
			switch event.Data.(type) {
			case downloader.StartNetworkEvent:
				eth.lock.Lock()
				eth.timeLastBlock = time.Now().Unix()
				eth.lock.Unlock()
				log.Info("Attempt to start networking/peering...")
				for {
					time.Sleep(100 * time.Millisecond)
					eth.lock.Lock()
					if eth.handler.inited && eth.peers.closed {
						log.Info("Networking stopped, return without starting peering...")
						eth.lock.Unlock()
						return
					}
					// ensure 5 seconds has passed between blocks before we start peering so we are sure sync has finished
					if time.Now().Unix()-eth.timeLastBlock >= 5 {
						log.Info("Networking and peering start...")
						eth.udpEnabled = true
						eth.handler.start()
						eth.peers.open()
						eth.Downloader().Peers().Open()
						eth.p2pServer.Start()
						eth.Downloader().DoneEvent()
						eth.lock.Unlock()
						return
					}
					eth.lock.Unlock()
				}
			}
		}
	}(leth)

	deleteBlock := func(sysBlockhash string, eth *LightEthereum) error {
		current := eth.blockchain.CurrentHeader()
		currentNumber := current.Number.Uint64()
		if currentNumber == 0 {
			log.Warn("Trying to disconnect block 0")
			return nil
		}
		if current.ParentHash == (common.Hash{}) {
			return errors.New("deleteBlock: NEVM tip parent block not found")
		}
		err := leth.blockchain.SetHead(currentNumber - 1)
		if err != nil {
			return err
		}
		if eth.blockchain.CurrentHeader().Number.Uint64() != (currentNumber - 1) {
			return errors.New("deleteBlock: Block number post-write does not match")
		}
		eth.blockchain.DeleteNEVMMapping(current.Hash())
		eth.blockchain.DeleteSYSHash(currentNumber)
		eth.blockchain.DeleteDataHashes(currentNumber)
		return nil
	}
	if config.Ethash.PowMode == ethash.ModeNEVM {
		leth.zmqRep = NewZMQRep(stack, leth, config.NEVMPubEP, LightNEVMIndex{addBlock, deleteBlock})
	}
	return leth, nil
}

// VfluxRequest sends a batch of requests to the given node through discv5 UDP TalkRequest and returns the responses
func (s *LightEthereum) VfluxRequest(n *enode.Node, reqs vflux.Requests) vflux.Replies {
	if !s.udpEnabled {
		return nil
	}
	reqsEnc, _ := rlp.EncodeToBytes(&reqs)
	repliesEnc, _ := s.p2pServer.DiscV5.TalkRequest(s.serverPool.DialNode(n), "vfx", reqsEnc)
	var replies vflux.Replies
	if len(repliesEnc) == 0 || rlp.DecodeBytes(repliesEnc, &replies) != nil {
		return nil
	}
	return replies
}

// vfxVersion returns the version number of the "les" service subdomain of the vflux UDP
// service, as advertised in the ENR record
func (s *LightEthereum) vfxVersion(n *enode.Node) uint {
	if n.Seq() == 0 {
		var err error
		if !s.udpEnabled {
			return 0
		}
		if n, err = s.p2pServer.DiscV5.RequestENR(n); n != nil && err == nil && n.Seq() != 0 {
			s.serverPool.Persist(n)
		} else {
			return 0
		}
	}

	var les []rlp.RawValue
	if err := n.Load(enr.WithEntry("les", &les)); err != nil || len(les) < 1 {
		return 0
	}
	var version uint
	rlp.DecodeBytes(les[0], &version) // Ignore additional fields (for forward compatibility).
	return version
}

// prenegQuery sends a capacity query to the given server node to determine whether
// a connection slot is immediately available
func (s *LightEthereum) prenegQuery(n *enode.Node) int {
	if s.vfxVersion(n) < 1 {
		// UDP query not supported, always try TCP connection
		return 1
	}

	var requests vflux.Requests
	requests.Add("les", vflux.CapacityQueryName, vflux.CapacityQueryReq{
		Bias:      180,
		AddTokens: []vflux.IntOrInf{{}},
	})
	replies := s.VfluxRequest(n, requests)
	var cqr vflux.CapacityQueryReply
	if replies.Get(0, &cqr) != nil || len(cqr) != 1 { // Note: Get returns an error if replies is nil
		return -1
	}
	if cqr[0] > 0 {
		return 1
	}
	return 0
}

type LightDummyAPI struct{}

// Etherbase is the address that mining rewards will be send to
func (s *LightDummyAPI) Etherbase() (common.Address, error) {
	return common.Address{}, fmt.Errorf("mining is not supported in light mode")
}

// Coinbase is the address that mining rewards will be send to (alias for Etherbase)
func (s *LightDummyAPI) Coinbase() (common.Address, error) {
	return common.Address{}, fmt.Errorf("mining is not supported in light mode")
}

// Hashrate returns the POW hashrate
func (s *LightDummyAPI) Hashrate() hexutil.Uint {
	return 0
}

// Mining returns an indication if this node is currently mining.
func (s *LightDummyAPI) Mining() bool {
	return false
}

// APIs returns the collection of RPC services the ethereum package offers.
// NOTE, some of these services probably need to be moved to somewhere else.
func (s *LightEthereum) APIs() []rpc.API {
	apis := ethapi.GetAPIs(s.ApiBackend)
	apis = append(apis, s.engine.APIs(s.BlockChain().HeaderChain())...)
	return append(apis, []rpc.API{
		{
			Namespace: "eth",
			Service:   &LightDummyAPI{},
		}, {
			Namespace: "eth",
			Service:   downloader.NewDownloaderAPI(s.handler.downloader, s.eventMux),
		}, {
			Namespace: "net",
			Service:   s.netRPCService,
		}, {
			Namespace: "vflux",
			Service:   s.serverPool.API(),
		},
	}...)
}

func (s *LightEthereum) ResetWithGenesisBlock(gb *types.Block) {
	s.blockchain.ResetWithGenesisBlock(gb)
}

func (s *LightEthereum) BlockChain() *light.LightChain      { return s.blockchain }
func (s *LightEthereum) TxPool() *light.TxPool              { return s.txPool }
func (s *LightEthereum) Engine() consensus.Engine           { return s.engine }
func (s *LightEthereum) LesVersion() int                    { return int(ClientProtocolVersions[0]) }
func (s *LightEthereum) Downloader() *downloader.Downloader { return s.handler.downloader }
func (s *LightEthereum) EventMux() *event.TypeMux           { return s.eventMux }
func (s *LightEthereum) Merger() *consensus.Merger          { return s.merger }

// Protocols returns all the currently configured network protocols to start.
func (s *LightEthereum) Protocols() []p2p.Protocol {
	return s.makeProtocols(ClientProtocolVersions, s.handler.runPeer, func(id enode.ID) interface{} {
		if p := s.peers.peer(id.String()); p != nil {
			return p.Info()
		}
		return nil
	}, s.serverPoolIterator)
}

// Start implements node.Lifecycle, starting all internal goroutines needed by the
// light ethereum protocol implementation.
func (s *LightEthereum) Start() error {
	log.Warn("Light client mode is an experimental feature")

	// Regularly update shutdown marker
	s.shutdownTracker.Start()

	if s.udpEnabled && s.p2pServer.DiscV5 == nil {
		s.udpEnabled = false
		log.Error("Discovery v5 is not initialized")
	}
	discovery, err := s.setupDiscovery()
	if err != nil {
		return err
	}
	s.serverPool.AddSource(discovery)
	s.serverPool.Start()
	// Start bloom request workers.
	s.wg.Add(bloomServiceThreads)
	s.startBloomHandlers(params.BloomBitsBlocksClient)
	// SYSCOIN Start the networking layer and the light server if requested
	if s.lesCommons.config.Ethash.PowMode != ethash.ModeNEVM {
		s.handler.start()
	} else {
		log.Info("Skip networking start...")
		s.udpEnabled = false
		s.handler.stop()
		s.p2pServer.Stop()
		s.peers.close()
		// mock the sync so it won't ever need to sync from peers
		s.Downloader().SynchroniseMock = func(string, common.Hash) error { return nil }
	}

	return nil
}

// Stop implements node.Lifecycle, terminating all internal goroutines used by the
// Ethereum protocol.
func (s *LightEthereum) Stop() error {
	close(s.closeCh)
	s.serverPool.Stop()
	s.peers.close()
	s.reqDist.close()
	s.odr.Stop()
	s.relay.Stop()
	s.bloomIndexer.Close()
	s.chtIndexer.Close()
	s.blockchain.Stop()
	s.handler.stop()
	s.txPool.Stop()
	s.engine.Close()
	s.pruner.close()
	s.eventMux.Stop()
	// Clean shutdown marker as the last thing before closing db
	s.shutdownTracker.Stop()

	s.chainDb.Close()
	s.lesDb.Close()
	s.wg.Wait()
	// SYSCOIN
	if s.zmqRep != nil {
		s.zmqRep.Close()
	}
	log.Info("Light ethereum stopped")
	return nil
}<|MERGE_RESOLUTION|>--- conflicted
+++ resolved
@@ -148,12 +148,8 @@
 		reqDist:         newRequestDistributor(peers, &mclock.System{}),
 		accountManager:  stack.AccountManager(),
 		merger:          merger,
-<<<<<<< HEAD
 		// SYSCOIN
 		engine:          ethconfig.CreateConsensusEngine(stack, &config.Ethash, chainConfig.ChainID, chainConfig.Clique, nil, false, chainDb),
-=======
-		engine:          engine,
->>>>>>> 604e215d
 		bloomRequests:   make(chan chan *bloombits.Retrieval),
 		bloomIndexer:    core.NewBloomIndexer(chainDb, params.BloomBitsBlocksClient, params.HelperTrieConfirmations),
 		p2pServer:       stack.Server(),
