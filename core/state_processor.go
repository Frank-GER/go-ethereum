// Copyright 2015 The go-ethereum Authors
// This file is part of the go-ethereum library.
//
// The go-ethereum library is free software: you can redistribute it and/or modify
// it under the terms of the GNU Lesser General Public License as published by
// the Free Software Foundation, either version 3 of the License, or
// (at your option) any later version.
//
// The go-ethereum library is distributed in the hope that it will be useful,
// but WITHOUT ANY WARRANTY; without even the implied warranty of
// MERCHANTABILITY or FITNESS FOR A PARTICULAR PURPOSE. See the
// GNU Lesser General Public License for more details.
//
// You should have received a copy of the GNU Lesser General Public License
// along with the go-ethereum library. If not, see <http://www.gnu.org/licenses/>.

package core

import (
	"fmt"
	"math/big"

	"github.com/ethereum/go-ethereum/common"
	"github.com/ethereum/go-ethereum/consensus"
	"github.com/ethereum/go-ethereum/consensus/misc"
	"github.com/ethereum/go-ethereum/core/state"
	"github.com/ethereum/go-ethereum/core/types"
	"github.com/ethereum/go-ethereum/core/vm"
	"github.com/ethereum/go-ethereum/crypto"
	"github.com/ethereum/go-ethereum/params"
)

// StateProcessor is a basic Processor, which takes care of transitioning
// state from one point to another.
//
// StateProcessor implements Processor.
type StateProcessor struct {
	config *params.ChainConfig // Chain configuration options
	bc     *BlockChain         // Canonical block chain
	engine consensus.Engine    // Consensus engine used for block rewards
}

// NewStateProcessor initialises a new StateProcessor.
func NewStateProcessor(config *params.ChainConfig, bc *BlockChain, engine consensus.Engine) *StateProcessor {
	return &StateProcessor{
		config: config,
		bc:     bc,
		engine: engine,
	}
}

// Process processes the state changes according to the Ethereum rules by running
// the transaction messages using the statedb and applying any rewards to both
// the processor (coinbase) and any included uncles.
//
// Process returns the receipts and logs accumulated during the process and
// returns the amount of gas that was used in the process. If any of the
// transactions failed to execute due to insufficient gas it will return an error.
func (p *StateProcessor) Process(block *types.Block, statedb *state.StateDB, cfg vm.Config) (types.Receipts, []*types.Log, uint64, error) {
	var (
		receipts    types.Receipts
		usedGas     = new(uint64)
		header      = block.Header()
		blockHash   = block.Hash()
		blockNumber = block.Number()
		allLogs     []*types.Log
		gp          = new(GasPool).AddGas(block.GasLimit())
	)
	// Mutate the block and state according to any hard-fork specs
	if p.config.DAOForkSupport && p.config.DAOForkBlock != nil && p.config.DAOForkBlock.Cmp(block.Number()) == 0 {
		misc.ApplyDAOHardFork(statedb)
	}
	blockContext := NewEVMBlockContext(header, p.bc, nil)
	vmenv := vm.NewEVM(blockContext, vm.TxContext{}, statedb, p.config, cfg)
	// Iterate over and process the individual transactions
	for i, tx := range block.Transactions() {
		msg, err := tx.AsMessage(types.MakeSigner(p.config, header.Number), header.BaseFee)
		if err != nil {
			return nil, nil, 0, fmt.Errorf("could not apply tx %d [%v]: %w", i, tx.Hash().Hex(), err)
		}
<<<<<<< HEAD
		// SYSCOIN only allow dynamic fee tx type in NEVM
		if p.config.SyscoinBlock != nil && tx.Type() < types.DynamicFeeTxType {
			return nil, nil, 0, fmt.Errorf("could not apply tx %d [%v]: %w", i, tx.Hash().Hex(), types.ErrTxTypeNotSupported)
		}
		statedb.Prepare(tx.Hash(), i)
=======
		statedb.SetTxContext(tx.Hash(), i)
>>>>>>> add337e0
		receipt, err := applyTransaction(msg, p.config, nil, gp, statedb, blockNumber, blockHash, tx, usedGas, vmenv)
		if err != nil {
			return nil, nil, 0, fmt.Errorf("could not apply tx %d [%v]: %w", i, tx.Hash().Hex(), err)
		}
		receipts = append(receipts, receipt)
		allLogs = append(allLogs, receipt.Logs...)
	}
	// Finalize the block, applying any consensus engine specific extras (e.g. block rewards)
	p.engine.Finalize(p.bc, header, statedb, block.Transactions(), block.Uncles())

	return receipts, allLogs, *usedGas, nil
}

func applyTransaction(msg types.Message, config *params.ChainConfig, author *common.Address, gp *GasPool, statedb *state.StateDB, blockNumber *big.Int, blockHash common.Hash, tx *types.Transaction, usedGas *uint64, evm *vm.EVM) (*types.Receipt, error) {
	// Create a new context to be used in the EVM environment.
	txContext := NewEVMTxContext(msg)
	evm.Reset(txContext, statedb)

	// Apply the transaction to the current state (included in the env).
	result, err := ApplyMessage(evm, msg, gp)
	if err != nil {
		return nil, err
	}

	// Update the state with pending changes.
	var root []byte
	if config.IsByzantium(blockNumber) {
		statedb.Finalise(true)
	} else {
		root = statedb.IntermediateRoot(config.IsEIP158(blockNumber)).Bytes()
	}
	*usedGas += result.UsedGas

	// Create a new receipt for the transaction, storing the intermediate root and gas used
	// by the tx.
	receipt := &types.Receipt{Type: tx.Type(), PostState: root, CumulativeGasUsed: *usedGas}
	if result.Failed() {
		receipt.Status = types.ReceiptStatusFailed
	} else {
		receipt.Status = types.ReceiptStatusSuccessful
	}
	receipt.TxHash = tx.Hash()
	receipt.GasUsed = result.UsedGas

	// If the transaction created a contract, store the creation address in the receipt.
	if msg.To() == nil {
		receipt.ContractAddress = crypto.CreateAddress(evm.TxContext.Origin, tx.Nonce())
	}

	// Set the receipt logs and create the bloom filter.
	receipt.Logs = statedb.GetLogs(tx.Hash(), blockHash)
	receipt.Bloom = types.CreateBloom(types.Receipts{receipt})
	receipt.BlockHash = blockHash
	receipt.BlockNumber = blockNumber
	receipt.TransactionIndex = uint(statedb.TxIndex())
	return receipt, err
}

// ApplyTransaction attempts to apply a transaction to the given state database
// and uses the input parameters for its environment. It returns the receipt
// for the transaction, gas used and an error if the transaction failed,
// indicating the block was invalid.
func ApplyTransaction(config *params.ChainConfig, bc ChainContext, author *common.Address, gp *GasPool, statedb *state.StateDB, header *types.Header, tx *types.Transaction, usedGas *uint64, cfg vm.Config) (*types.Receipt, error) {
	msg, err := tx.AsMessage(types.MakeSigner(config, header.Number), header.BaseFee)
	if err != nil {
		return nil, err
	}
	// Create a new context to be used in the EVM environment
	blockContext := NewEVMBlockContext(header, bc, author)
	vmenv := vm.NewEVM(blockContext, vm.TxContext{}, statedb, config, cfg)
	return applyTransaction(msg, config, author, gp, statedb, header.Number, header.Hash(), tx, usedGas, vmenv)
}<|MERGE_RESOLUTION|>--- conflicted
+++ resolved
@@ -78,15 +78,11 @@
 		if err != nil {
 			return nil, nil, 0, fmt.Errorf("could not apply tx %d [%v]: %w", i, tx.Hash().Hex(), err)
 		}
-<<<<<<< HEAD
 		// SYSCOIN only allow dynamic fee tx type in NEVM
 		if p.config.SyscoinBlock != nil && tx.Type() < types.DynamicFeeTxType {
 			return nil, nil, 0, fmt.Errorf("could not apply tx %d [%v]: %w", i, tx.Hash().Hex(), types.ErrTxTypeNotSupported)
 		}
-		statedb.Prepare(tx.Hash(), i)
-=======
 		statedb.SetTxContext(tx.Hash(), i)
->>>>>>> add337e0
 		receipt, err := applyTransaction(msg, p.config, nil, gp, statedb, blockNumber, blockHash, tx, usedGas, vmenv)
 		if err != nil {
 			return nil, nil, 0, fmt.Errorf("could not apply tx %d [%v]: %w", i, tx.Hash().Hex(), err)
