--- conflicted
+++ resolved
@@ -477,18 +477,13 @@
 		}
 	}
 	var withdrawals []*types.Withdrawal
-<<<<<<< HEAD
-	if g.Config != nil && g.Config.IsShanghaiTime(g.Timestamp) {
-		head.WithdrawalsHash = &types.EmptyWithdrawalsHash
-		withdrawals = make([]*types.Withdrawal, 0)
-=======
 	if conf := g.Config; conf != nil {
 		num := big.NewInt(int64(g.Number))
-		if conf.IsShanghai(num, g.Timestamp) {
+		if conf.IsShanghaiTime(g.Timestamp) {
 			head.WithdrawalsHash = &types.EmptyWithdrawalsHash
 			withdrawals = make([]*types.Withdrawal, 0)
 		}
-		if conf.IsCancun(num, g.Timestamp) {
+		if conf.IsCancun(g.Timestamp) {
 			head.ExcessDataGas = g.ExcessDataGas
 			head.DataGasUsed = g.DataGasUsed
 			if head.ExcessDataGas == nil {
@@ -498,7 +493,6 @@
 				head.DataGasUsed = new(uint64)
 			}
 		}
->>>>>>> d4d88f9b
 	}
 	return types.NewBlock(head, nil, nil, nil, trie.NewStackTrie(nil)).WithWithdrawals(withdrawals)
 }
