// Copyright 2014 The go-ethereum Authors
// This file is part of the go-ethereum library.
//
// The go-ethereum library is free software: you can redistribute it and/or modify
// it under the terms of the GNU Lesser General Public License as published by
// the Free Software Foundation, either version 3 of the License, or
// (at your option) any later version.
//
// The go-ethereum library is distributed in the hope that it will be useful,
// but WITHOUT ANY WARRANTY; without even the implied warranty of
// MERCHANTABILITY or FITNESS FOR A PARTICULAR PURPOSE. See the
// GNU Lesser General Public License for more details.
//
// You should have received a copy of the GNU Lesser General Public License
// along with the go-ethereum library. If not, see <http://www.gnu.org/licenses/>.

package core

import (
	"bytes"
	"encoding/hex"
	"encoding/json"
	"errors"
	"fmt"
	"math/big"
	"strings"

	"github.com/ethereum/go-ethereum/common"
	"github.com/ethereum/go-ethereum/common/hexutil"
	"github.com/ethereum/go-ethereum/common/math"
	"github.com/ethereum/go-ethereum/core/rawdb"
	"github.com/ethereum/go-ethereum/core/state"
	"github.com/ethereum/go-ethereum/core/types"
	"github.com/ethereum/go-ethereum/crypto"
	"github.com/ethereum/go-ethereum/ethdb"
	"github.com/ethereum/go-ethereum/log"
	"github.com/ethereum/go-ethereum/params"
	"github.com/ethereum/go-ethereum/rlp"
	"github.com/ethereum/go-ethereum/trie"
)

//go:generate go run github.com/fjl/gencodec -type Genesis -field-override genesisSpecMarshaling -out gen_genesis.go
//go:generate go run github.com/fjl/gencodec -type GenesisAccount -field-override genesisAccountMarshaling -out gen_genesis_account.go

var errGenesisNoConfig = errors.New("genesis has no chain configuration")

// Genesis specifies the header fields, state of a genesis block. It also defines hard
// fork switch-over blocks through the chain configuration.
type Genesis struct {
	Config     *params.ChainConfig `json:"config"`
	Nonce      uint64              `json:"nonce"`
	Timestamp  uint64              `json:"timestamp"`
	ExtraData  []byte              `json:"extraData"`
	GasLimit   uint64              `json:"gasLimit"   gencodec:"required"`
	Difficulty *big.Int            `json:"difficulty" gencodec:"required"`
	Mixhash    common.Hash         `json:"mixHash"`
	Coinbase   common.Address      `json:"coinbase"`
	Alloc      GenesisAlloc        `json:"alloc"      gencodec:"required"`

	// These fields are used for consensus tests. Please don't use them
	// in actual genesis blocks.
	Number     uint64      `json:"number"`
	GasUsed    uint64      `json:"gasUsed"`
	ParentHash common.Hash `json:"parentHash"`
	BaseFee    *big.Int    `json:"baseFeePerGas"`
}

func ReadGenesis(db ethdb.Database) (*Genesis, error) {
	var genesis Genesis
	stored := rawdb.ReadCanonicalHash(db, 0)
	if (stored == common.Hash{}) {
		return nil, fmt.Errorf("invalid genesis hash in database: %x", stored)
	}
	blob := rawdb.ReadGenesisStateSpec(db, stored)
	if blob == nil {
		return nil, fmt.Errorf("genesis state missing from db")
	}
	if len(blob) != 0 {
		if err := genesis.Alloc.UnmarshalJSON(blob); err != nil {
			return nil, fmt.Errorf("could not unmarshal genesis state json: %s", err)
		}
	}
	genesis.Config = rawdb.ReadChainConfig(db, stored)
	if genesis.Config == nil {
		return nil, fmt.Errorf("genesis config missing from db")
	}
	genesisBlock := rawdb.ReadBlock(db, stored, 0)
	if genesisBlock == nil {
		return nil, fmt.Errorf("genesis block missing from db")
	}
	genesisHeader := genesisBlock.Header()
	genesis.Nonce = genesisHeader.Nonce.Uint64()
	genesis.Timestamp = genesisHeader.Time
	genesis.ExtraData = genesisHeader.Extra
	genesis.GasLimit = genesisHeader.GasLimit
	genesis.Difficulty = genesisHeader.Difficulty
	genesis.Mixhash = genesisHeader.MixDigest
	genesis.Coinbase = genesisHeader.Coinbase

	return &genesis, nil
}

// GenesisAlloc specifies the initial state that is part of the genesis block.
type GenesisAlloc map[common.Address]GenesisAccount

func (ga *GenesisAlloc) UnmarshalJSON(data []byte) error {
	m := make(map[common.UnprefixedAddress]GenesisAccount)
	if err := json.Unmarshal(data, &m); err != nil {
		return err
	}
	*ga = make(GenesisAlloc)
	for addr, a := range m {
		(*ga)[common.Address(addr)] = a
	}
	return nil
}

// deriveHash computes the state root according to the genesis specification.
func (ga *GenesisAlloc) deriveHash() (common.Hash, error) {
	// Create an ephemeral in-memory database for computing hash,
	// all the derived states will be discarded to not pollute disk.
	db := state.NewDatabase(rawdb.NewMemoryDatabase())
	statedb, err := state.New(common.Hash{}, db, nil)
	if err != nil {
		return common.Hash{}, err
	}
	for addr, account := range *ga {
		statedb.AddBalance(addr, account.Balance)
		statedb.SetCode(addr, account.Code)
		statedb.SetNonce(addr, account.Nonce)
		for key, value := range account.Storage {
			statedb.SetState(addr, key, value)
		}
	}
	return statedb.Commit(false)
}

// flush is very similar with deriveHash, but the main difference is
// all the generated states will be persisted into the given database.
// Also, the genesis state specification will be flushed as well.
func (ga *GenesisAlloc) flush(db ethdb.Database, triedb *trie.Database, blockhash common.Hash) error {
	statedb, err := state.New(common.Hash{}, state.NewDatabaseWithNodeDB(db, triedb), nil)
	if err != nil {
		return err
	}
	for addr, account := range *ga {
		statedb.AddBalance(addr, account.Balance)
		statedb.SetCode(addr, account.Code)
		statedb.SetNonce(addr, account.Nonce)
		for key, value := range account.Storage {
			statedb.SetState(addr, key, value)
		}
	}
	root, err := statedb.Commit(false)
	if err != nil {
		return err
	}
	// Commit newly generated states into disk if it's not empty.
	if root != types.EmptyRootHash {
		if err := triedb.Commit(root, true); err != nil {
			return err
		}
	}
	// Marshal the genesis state specification and persist.
	blob, err := json.Marshal(ga)
	if err != nil {
		return err
	}
	rawdb.WriteGenesisStateSpec(db, blockhash, blob)
	return nil
}

// CommitGenesisState loads the stored genesis state with the given block
// hash and commits it into the provided trie database.
func CommitGenesisState(db ethdb.Database, triedb *trie.Database, blockhash common.Hash) error {
	var alloc GenesisAlloc
	blob := rawdb.ReadGenesisStateSpec(db, blockhash)
	if len(blob) != 0 {
		if err := alloc.UnmarshalJSON(blob); err != nil {
			return err
		}
	} else {
		// Genesis allocation is missing and there are several possibilities:
		// the node is legacy which doesn't persist the genesis allocation or
		// the persisted allocation is just lost.
		// - supported networks(mainnet, testnets), recover with defined allocations
		// - private network, can't recover
		var genesis *Genesis
		switch blockhash {
		case params.MainnetGenesisHash:
			genesis = DefaultGenesisBlock()
		case params.RinkebyGenesisHash:
			genesis = DefaultRinkebyGenesisBlock()
		case params.GoerliGenesisHash:
			genesis = DefaultGoerliGenesisBlock()
		case params.SepoliaGenesisHash:
			genesis = DefaultSepoliaGenesisBlock()
		case params.TanenbaumGenesisHash:
			genesis = DefaultTanenbaumGenesisBlock()
		}
		if genesis != nil {
			alloc = genesis.Alloc
		} else {
			return errors.New("not found")
		}
	}
	return alloc.flush(db, triedb, blockhash)
}

// GenesisAccount is an account in the state of the genesis block.
type GenesisAccount struct {
	Code       []byte                      `json:"code,omitempty"`
	Storage    map[common.Hash]common.Hash `json:"storage,omitempty"`
	Balance    *big.Int                    `json:"balance" gencodec:"required"`
	Nonce      uint64                      `json:"nonce,omitempty"`
	PrivateKey []byte                      `json:"secretKey,omitempty"` // for tests
}

// field type overrides for gencodec
type genesisSpecMarshaling struct {
	Nonce      math.HexOrDecimal64
	Timestamp  math.HexOrDecimal64
	ExtraData  hexutil.Bytes
	GasLimit   math.HexOrDecimal64
	GasUsed    math.HexOrDecimal64
	Number     math.HexOrDecimal64
	Difficulty *math.HexOrDecimal256
	BaseFee    *math.HexOrDecimal256
	Alloc      map[common.UnprefixedAddress]GenesisAccount
}

type genesisAccountMarshaling struct {
	Code       hexutil.Bytes
	Balance    *math.HexOrDecimal256
	Nonce      math.HexOrDecimal64
	Storage    map[storageJSON]storageJSON
	PrivateKey hexutil.Bytes
}

// storageJSON represents a 256 bit byte array, but allows less than 256 bits when
// unmarshaling from hex.
type storageJSON common.Hash

func (h *storageJSON) UnmarshalText(text []byte) error {
	text = bytes.TrimPrefix(text, []byte("0x"))
	if len(text) > 64 {
		return fmt.Errorf("too many hex characters in storage key/value %q", text)
	}
	offset := len(h) - len(text)/2 // pad on the left
	if _, err := hex.Decode(h[offset:], text); err != nil {
		return fmt.Errorf("invalid hex storage key/value %q", text)
	}
	return nil
}

func (h storageJSON) MarshalText() ([]byte, error) {
	return hexutil.Bytes(h[:]).MarshalText()
}

// GenesisMismatchError is raised when trying to overwrite an existing
// genesis block with an incompatible one.
type GenesisMismatchError struct {
	Stored, New common.Hash
}

func (e *GenesisMismatchError) Error() string {
	return fmt.Sprintf("database contains incompatible genesis (have %x, new %x)", e.Stored, e.New)
}

// ChainOverrides contains the changes to chain config.
type ChainOverrides struct {
	OverrideShanghai *big.Int
}

// SetupGenesisBlock writes or updates the genesis block in db.
// The block that will be used is:
//
//	                     genesis == nil       genesis != nil
//	                  +------------------------------------------
//	db has no genesis |  main-net default  |  genesis
//	db has genesis    |  from DB           |  genesis (if compatible)
//
// The stored chain configuration will be updated if it is compatible (i.e. does not
// specify a fork block below the local head block). In case of a conflict, the
// error is a *params.ConfigCompatError and the new, unwritten config is returned.
//
// The returned chain configuration is never nil.
func SetupGenesisBlock(db ethdb.Database, triedb *trie.Database, genesis *Genesis) (*params.ChainConfig, common.Hash, error) {
	return SetupGenesisBlockWithOverride(db, triedb, genesis, nil)
}

func SetupGenesisBlockWithOverride(db ethdb.Database, triedb *trie.Database, genesis *Genesis, overrides *ChainOverrides) (*params.ChainConfig, common.Hash, error) {
	if genesis != nil && genesis.Config == nil {
		return params.AllEthashProtocolChanges, common.Hash{}, errGenesisNoConfig
	}
	applyOverrides := func(config *params.ChainConfig) {
		if config != nil {
			if overrides != nil && overrides.OverrideShanghai != nil {
				config.ShanghaiTime = overrides.OverrideShanghai
			}
		}
	}
	// Just commit the new block if there is no stored genesis block.
	stored := rawdb.ReadCanonicalHash(db, 0)
	if (stored == common.Hash{}) {
		if genesis == nil {
			log.Info("Writing default main-net genesis block")
			genesis = DefaultGenesisBlock()
		} else {
			log.Info("Writing custom genesis block")
		}
		block, err := genesis.Commit(db, triedb)
		if err != nil {
			return genesis.Config, common.Hash{}, err
		}
		applyOverrides(genesis.Config)
		return genesis.Config, block.Hash(), nil
	}
	// We have the genesis block in database(perhaps in ancient database)
	// but the corresponding state is missing.
	header := rawdb.ReadHeader(db, stored, 0)
	if header.Root != types.EmptyRootHash && !rawdb.HasLegacyTrieNode(db, header.Root) {
		if genesis == nil {
			genesis = DefaultGenesisBlock()
		}
		// Ensure the stored genesis matches with the given one.
		hash := genesis.ToBlock().Hash()
		if hash != stored {
			return genesis.Config, hash, &GenesisMismatchError{stored, hash}
		}
		block, err := genesis.Commit(db, triedb)
		if err != nil {
			return genesis.Config, hash, err
		}
		applyOverrides(genesis.Config)
		return genesis.Config, block.Hash(), nil
	}
	// Check whether the genesis block is already written.
	if genesis != nil {
		hash := genesis.ToBlock().Hash()
		if hash != stored {
			return genesis.Config, hash, &GenesisMismatchError{stored, hash}
		}
	}
	// Get the existing chain configuration.
	newcfg := genesis.configOrDefault(stored)
	applyOverrides(newcfg)
	if err := newcfg.CheckConfigForkOrder(); err != nil {
		return newcfg, common.Hash{}, err
	}
	storedcfg := rawdb.ReadChainConfig(db, stored)
	if storedcfg == nil {
		log.Warn("Found genesis block without chain config")
		rawdb.WriteChainConfig(db, stored, newcfg)
		return newcfg, stored, nil
	}
	storedData, _ := json.Marshal(storedcfg)
	// Special case: if a private network is being used (no genesis and also no
	// mainnet hash in the database), we must not apply the `configOrDefault`
	// chain config as that would be AllProtocolChanges (applying any new fork
	// on top of an existing private network genesis block). In that case, only
	// apply the overrides.
	if genesis == nil && stored != params.MainnetGenesisHash {
		newcfg = storedcfg
		applyOverrides(newcfg)
	}
	// Check config compatibility and write the config. Compatibility errors
	// are returned to the caller unless we're already at block zero.
	head := rawdb.ReadHeadHeader(db)
	if head == nil {
		return newcfg, stored, fmt.Errorf("missing head header")
	}
	compatErr := storedcfg.CheckCompatible(newcfg, head.Number.Uint64(), head.Time)
	if compatErr != nil && ((head.Number.Uint64() != 0 && compatErr.RewindToBlock != 0) || (head.Time != 0 && compatErr.RewindToTime != 0)) {
		return newcfg, stored, compatErr
	}
	// Don't overwrite if the old is identical to the new
	if newData, _ := json.Marshal(newcfg); !bytes.Equal(storedData, newData) {
		rawdb.WriteChainConfig(db, stored, newcfg)
	}
	return newcfg, stored, nil
}

// LoadCliqueConfig loads the stored clique config if the chain config
// is already present in database, otherwise, return the config in the
// provided genesis specification. Note the returned clique config can
// be nil if we are not in the clique network.
func LoadCliqueConfig(db ethdb.Database, genesis *Genesis) (*params.CliqueConfig, error) {
	// Load the stored chain config from the database. It can be nil
	// in case the database is empty. Notably, we only care about the
	// chain config corresponds to the canonical chain.
	stored := rawdb.ReadCanonicalHash(db, 0)
	if stored != (common.Hash{}) {
		storedcfg := rawdb.ReadChainConfig(db, stored)
		if storedcfg != nil {
			return storedcfg.Clique, nil
		}
	}
	// Load the clique config from the provided genesis specification.
	if genesis != nil {
		// Reject invalid genesis spec without valid chain config
		if genesis.Config == nil {
			return nil, errGenesisNoConfig
		}
		// If the canonical genesis header is present, but the chain
		// config is missing(initialize the empty leveldb with an
		// external ancient chain segment), ensure the provided genesis
		// is matched.
		if stored != (common.Hash{}) && genesis.ToBlock().Hash() != stored {
			return nil, &GenesisMismatchError{stored, genesis.ToBlock().Hash()}
		}
		return genesis.Config.Clique, nil
	}
	// There is no stored chain config and no new config provided,
	// In this case the default chain config(mainnet) will be used,
	// namely ethash is the specified consensus engine, return nil.
	return nil, nil
}

func (g *Genesis) configOrDefault(ghash common.Hash) *params.ChainConfig {
	switch {
	case g != nil:
		return g.Config
	case ghash == params.MainnetGenesisHash:
		return params.MainnetChainConfig
	case ghash == params.SepoliaGenesisHash:
		return params.SepoliaChainConfig
	case ghash == params.RinkebyGenesisHash:
		return params.RinkebyChainConfig
	case ghash == params.GoerliGenesisHash:
		return params.GoerliChainConfig
	case ghash == params.TanenbaumGenesisHash:
		return params.TanenbaumChainConfig
	default:
		return params.AllEthashProtocolChanges
	}
}

// ToBlock returns the genesis block according to genesis specification.
func (g *Genesis) ToBlock() *types.Block {
	root, err := g.Alloc.deriveHash()
	if err != nil {
		panic(err)
	}
	head := &types.Header{
		Number:     new(big.Int).SetUint64(g.Number),
		Nonce:      types.EncodeNonce(g.Nonce),
		Time:       g.Timestamp,
		ParentHash: g.ParentHash,
		Extra:      g.ExtraData,
		GasLimit:   g.GasLimit,
		GasUsed:    g.GasUsed,
		BaseFee:    g.BaseFee,
		Difficulty: g.Difficulty,
		MixDigest:  g.Mixhash,
		Coinbase:   g.Coinbase,
		Root:       root,
	}
	if g.GasLimit == 0 {
		head.GasLimit = params.GenesisGasLimit
	}
	if g.Difficulty == nil && g.Mixhash == (common.Hash{}) {
		head.Difficulty = params.GenesisDifficulty
	}
	if g.Config != nil && g.Config.IsLondon(common.Big0) {
		if g.BaseFee != nil {
			head.BaseFee = g.BaseFee
		} else {
			head.BaseFee = new(big.Int).SetUint64(params.InitialBaseFee)
		}
	}
	var withdrawals []*types.Withdrawal
<<<<<<< HEAD
	if g.Config != nil && g.Config.IsShanghaiTime(g.Timestamp) {
		head.WithdrawalsHash = &types.EmptyRootHash
=======
	if g.Config != nil && g.Config.IsShanghai(g.Timestamp) {
		head.WithdrawalsHash = &types.EmptyWithdrawalsHash
>>>>>>> ee530c0d
		withdrawals = make([]*types.Withdrawal, 0)
	}
	return types.NewBlock(head, nil, nil, nil, trie.NewStackTrie(nil)).WithWithdrawals(withdrawals)
}

// Commit writes the block and state of a genesis specification to the database.
// The block is committed as the canonical head block.
func (g *Genesis) Commit(db ethdb.Database, triedb *trie.Database) (*types.Block, error) {
	block := g.ToBlock()
	if block.Number().Sign() != 0 {
		return nil, errors.New("can't commit genesis block with number > 0")
	}
	config := g.Config
	if config == nil {
		config = params.AllEthashProtocolChanges
	}
	if err := config.CheckConfigForkOrder(); err != nil {
		return nil, err
	}
	if config.Clique != nil && len(block.Extra()) < 32+crypto.SignatureLength {
		return nil, errors.New("can't start clique chain without signers")
	}
	// All the checks has passed, flush the states derived from the genesis
	// specification as well as the specification itself into the provided
	// database.
	if err := g.Alloc.flush(db, triedb, block.Hash()); err != nil {
		return nil, err
	}
	rawdb.WriteTd(db, block.Hash(), block.NumberU64(), block.Difficulty())
	rawdb.WriteBlock(db, block)
	rawdb.WriteReceipts(db, block.Hash(), block.NumberU64(), nil)
	rawdb.WriteCanonicalHash(db, block.Hash(), block.NumberU64())
	rawdb.WriteHeadBlockHash(db, block.Hash())
	rawdb.WriteHeadFastBlockHash(db, block.Hash())
	rawdb.WriteHeadHeaderHash(db, block.Hash())
	rawdb.WriteChainConfig(db, block.Hash(), config)
	return block, nil
}

// MustCommit writes the genesis block and state to db, panicking on error.
// The block is committed as the canonical head block.
// Note the state changes will be committed in hash-based scheme, use Commit
// if path-scheme is preferred.
func (g *Genesis) MustCommit(db ethdb.Database) *types.Block {
	block, err := g.Commit(db, trie.NewDatabase(db))
	if err != nil {
		panic(err)
	}
	return block
}

// SYSCOIN DefaultGenesisBlock returns the Syscoin main net genesis block.
func DefaultGenesisBlock() *Genesis {
	return &Genesis{
		Config:     params.MainnetChainConfig,
		Timestamp:  0x60d7aef6,
		ExtraData:  hexutil.MustDecode("0x00"),
		GasLimit:   0x7A1200,
		Difficulty: big.NewInt(1),
		Alloc:      decodePrealloc(syscoinAllocData),
	}
}

// DefaultRinkebyGenesisBlock returns the Rinkeby network genesis block.
func DefaultRinkebyGenesisBlock() *Genesis {
	return &Genesis{
		Config:     params.RinkebyChainConfig,
		Timestamp:  1492009146,
		ExtraData:  hexutil.MustDecode("0x52657370656374206d7920617574686f7269746168207e452e436172746d616e42eb768f2244c8811c63729a21a3569731535f067ffc57839b00206d1ad20c69a1981b489f772031b279182d99e65703f0076e4812653aab85fca0f00000000000000000000000000000000000000000000000000000000000000000000000000000000000000000000000000000000000000000000000000000000000"),
		GasLimit:   4700000,
		Difficulty: big.NewInt(1),
		Alloc:      decodePrealloc(rinkebyAllocData),
	}
}

// DefaultGoerliGenesisBlock returns the Görli network genesis block.
func DefaultGoerliGenesisBlock() *Genesis {
	return &Genesis{
		Config:     params.GoerliChainConfig,
		Timestamp:  1548854791,
		ExtraData:  hexutil.MustDecode("0x22466c6578692069732061207468696e6722202d204166726900000000000000e0a2bd4258d2768837baa26a28fe71dc079f84c70000000000000000000000000000000000000000000000000000000000000000000000000000000000000000000000000000000000000000000000000000000000"),
		GasLimit:   10485760,
		Difficulty: big.NewInt(1),
		Alloc:      decodePrealloc(goerliAllocData),
	}
}

// SYSCOIN
func DefaultTanenbaumGenesisBlock() *Genesis {
	return &Genesis{
		Config:     params.TanenbaumChainConfig,
		Timestamp:  0x60d6aef5,
		ExtraData:  hexutil.MustDecode("0x00"),
		GasLimit:   0x7A1200,
		Difficulty: big.NewInt(1),
		Alloc:      decodePrealloc(syscoinAllocData),
	}
}

// DefaultSepoliaGenesisBlock returns the Sepolia network genesis block.
func DefaultSepoliaGenesisBlock() *Genesis {
	return &Genesis{
		Config:     params.SepoliaChainConfig,
		Nonce:      0,
		ExtraData:  []byte("Sepolia, Athens, Attica, Greece!"),
		GasLimit:   0x1c9c380,
		Difficulty: big.NewInt(0x20000),
		Timestamp:  1633267481,
		Alloc:      decodePrealloc(sepoliaAllocData),
	}
}

// DeveloperGenesisBlock returns the 'geth --dev' genesis block.
func DeveloperGenesisBlock(period uint64, gasLimit uint64, faucet common.Address) *Genesis {
	// Override the default period to the user requested one
	config := *params.AllCliqueProtocolChanges
	config.Clique = &params.CliqueConfig{
		Period: period,
		Epoch:  config.Clique.Epoch,
	}

	// Assemble and return the genesis with the precompiles and faucet pre-funded
	return &Genesis{
		Config:     &config,
		ExtraData:  append(append(make([]byte, 32), faucet[:]...), make([]byte, crypto.SignatureLength)...),
		GasLimit:   gasLimit,
		BaseFee:    big.NewInt(params.InitialBaseFee),
		Difficulty: big.NewInt(1),
		Alloc: map[common.Address]GenesisAccount{
			common.BytesToAddress([]byte{1}): {Balance: big.NewInt(1)}, // ECRecover
			common.BytesToAddress([]byte{2}): {Balance: big.NewInt(1)}, // SHA256
			common.BytesToAddress([]byte{3}): {Balance: big.NewInt(1)}, // RIPEMD
			common.BytesToAddress([]byte{4}): {Balance: big.NewInt(1)}, // Identity
			common.BytesToAddress([]byte{5}): {Balance: big.NewInt(1)}, // ModExp
			common.BytesToAddress([]byte{6}): {Balance: big.NewInt(1)}, // ECAdd
			common.BytesToAddress([]byte{7}): {Balance: big.NewInt(1)}, // ECScalarMul
			common.BytesToAddress([]byte{8}): {Balance: big.NewInt(1)}, // ECPairing
			common.BytesToAddress([]byte{9}): {Balance: big.NewInt(1)}, // BLAKE2b
			faucet:                           {Balance: new(big.Int).Sub(new(big.Int).Lsh(big.NewInt(1), 256), big.NewInt(9))},
		},
	}
}

func decodePrealloc(data string) GenesisAlloc {
	var p []struct{ Addr, Balance *big.Int }
	if err := rlp.NewStream(strings.NewReader(data), 0).Decode(&p); err != nil {
		panic(err)
	}
	ga := make(GenesisAlloc, len(p))
	for _, account := range p {
		ga[common.BigToAddress(account.Addr)] = GenesisAccount{Balance: account.Balance}
	}
	return ga
}<|MERGE_RESOLUTION|>--- conflicted
+++ resolved
@@ -470,13 +470,8 @@
 		}
 	}
 	var withdrawals []*types.Withdrawal
-<<<<<<< HEAD
 	if g.Config != nil && g.Config.IsShanghaiTime(g.Timestamp) {
-		head.WithdrawalsHash = &types.EmptyRootHash
-=======
-	if g.Config != nil && g.Config.IsShanghai(g.Timestamp) {
 		head.WithdrawalsHash = &types.EmptyWithdrawalsHash
->>>>>>> ee530c0d
 		withdrawals = make([]*types.Withdrawal, 0)
 	}
 	return types.NewBlock(head, nil, nil, nil, trie.NewStackTrie(nil)).WithWithdrawals(withdrawals)
