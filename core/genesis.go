// Copyright 2014 The go-ethereum Authors
// This file is part of the go-ethereum library.
//
// The go-ethereum library is free software: you can redistribute it and/or modify
// it under the terms of the GNU Lesser General Public License as published by
// the Free Software Foundation, either version 3 of the License, or
// (at your option) any later version.
//
// The go-ethereum library is distributed in the hope that it will be useful,
// but WITHOUT ANY WARRANTY; without even the implied warranty of
// MERCHANTABILITY or FITNESS FOR A PARTICULAR PURPOSE. See the
// GNU Lesser General Public License for more details.
//
// You should have received a copy of the GNU Lesser General Public License
// along with the go-ethereum library. If not, see <http://www.gnu.org/licenses/>.

package core

import (
	"bytes"
	"encoding/hex"
	"encoding/json"
	"errors"
	"fmt"
	"math/big"
	"strings"

	"github.com/ethereum/go-ethereum/common"
	"github.com/ethereum/go-ethereum/common/hexutil"
	"github.com/ethereum/go-ethereum/common/math"
	"github.com/ethereum/go-ethereum/core/rawdb"
	"github.com/ethereum/go-ethereum/core/state"
	"github.com/ethereum/go-ethereum/core/types"
	"github.com/ethereum/go-ethereum/crypto"
	"github.com/ethereum/go-ethereum/ethdb"
	"github.com/ethereum/go-ethereum/log"
	"github.com/ethereum/go-ethereum/params"
	"github.com/ethereum/go-ethereum/rlp"
	"github.com/ethereum/go-ethereum/trie"
)

//go:generate go run github.com/fjl/gencodec -type Genesis -field-override genesisSpecMarshaling -out gen_genesis.go
//go:generate go run github.com/fjl/gencodec -type GenesisAccount -field-override genesisAccountMarshaling -out gen_genesis_account.go

var errGenesisNoConfig = errors.New("genesis has no chain configuration")

// Genesis specifies the header fields, state of a genesis block. It also defines hard
// fork switch-over blocks through the chain configuration.
type Genesis struct {
	Config     *params.ChainConfig `json:"config"`
	Nonce      uint64              `json:"nonce"`
	Timestamp  uint64              `json:"timestamp"`
	ExtraData  []byte              `json:"extraData"`
	GasLimit   uint64              `json:"gasLimit"   gencodec:"required"`
	Difficulty *big.Int            `json:"difficulty" gencodec:"required"`
	Mixhash    common.Hash         `json:"mixHash"`
	Coinbase   common.Address      `json:"coinbase"`
	Alloc      GenesisAlloc        `json:"alloc"      gencodec:"required"`

	// These fields are used for consensus tests. Please don't use them
	// in actual genesis blocks.
	Number     uint64      `json:"number"`
	GasUsed    uint64      `json:"gasUsed"`
	ParentHash common.Hash `json:"parentHash"`
	BaseFee    *big.Int    `json:"baseFeePerGas"`
}

func ReadGenesis(db ethdb.Database) (*Genesis, error) {
	var genesis Genesis
	stored := rawdb.ReadCanonicalHash(db, 0)
	if (stored == common.Hash{}) {
		return nil, fmt.Errorf("invalid genesis hash in database: %x", stored)
	}
	blob := rawdb.ReadGenesisStateSpec(db, stored)
	if blob == nil {
		return nil, fmt.Errorf("genesis state missing from db")
	}
	if len(blob) != 0 {
		if err := genesis.Alloc.UnmarshalJSON(blob); err != nil {
			return nil, fmt.Errorf("could not unmarshal genesis state json: %s", err)
		}
	}
	genesis.Config = rawdb.ReadChainConfig(db, stored)
	if genesis.Config == nil {
		return nil, fmt.Errorf("genesis config missing from db")
	}
	genesisBlock := rawdb.ReadBlock(db, stored, 0)
	if genesisBlock == nil {
		return nil, fmt.Errorf("genesis block missing from db")
	}
	genesisHeader := genesisBlock.Header()
	genesis.Nonce = genesisHeader.Nonce.Uint64()
	genesis.Timestamp = genesisHeader.Time
	genesis.ExtraData = genesisHeader.Extra
	genesis.GasLimit = genesisHeader.GasLimit
	genesis.Difficulty = genesisHeader.Difficulty
	genesis.Mixhash = genesisHeader.MixDigest
	genesis.Coinbase = genesisHeader.Coinbase

	return &genesis, nil
}

// GenesisAlloc specifies the initial state that is part of the genesis block.
type GenesisAlloc map[common.Address]GenesisAccount

func (ga *GenesisAlloc) UnmarshalJSON(data []byte) error {
	m := make(map[common.UnprefixedAddress]GenesisAccount)
	if err := json.Unmarshal(data, &m); err != nil {
		return err
	}
	*ga = make(GenesisAlloc)
	for addr, a := range m {
		(*ga)[common.Address(addr)] = a
	}
	return nil
}

// deriveHash computes the state root according to the genesis specification.
func (ga *GenesisAlloc) deriveHash() (common.Hash, error) {
	// Create an ephemeral in-memory database for computing hash,
	// all the derived states will be discarded to not pollute disk.
	db := state.NewDatabase(rawdb.NewMemoryDatabase())
	statedb, err := state.New(common.Hash{}, db, nil)
	if err != nil {
		return common.Hash{}, err
	}
	for addr, account := range *ga {
		statedb.AddBalance(addr, account.Balance)
		statedb.SetCode(addr, account.Code)
		statedb.SetNonce(addr, account.Nonce)
		for key, value := range account.Storage {
			statedb.SetState(addr, key, value)
		}
	}
	return statedb.Commit(false)
}

// flush is very similar with deriveHash, but the main difference is
// all the generated states will be persisted into the given database.
// Also, the genesis state specification will be flushed as well.
func (ga *GenesisAlloc) flush(db ethdb.Database, triedb *trie.Database) error {
	statedb, err := state.New(common.Hash{}, state.NewDatabaseWithNodeDB(db, triedb), nil)
	if err != nil {
		return err
	}
	for addr, account := range *ga {
		statedb.AddBalance(addr, account.Balance)
		statedb.SetCode(addr, account.Code)
		statedb.SetNonce(addr, account.Nonce)
		for key, value := range account.Storage {
			statedb.SetState(addr, key, value)
		}
	}
	root, err := statedb.Commit(false)
	if err != nil {
		return err
	}
	// Commit newly generated states into disk if it's not empty.
	if root != types.EmptyRootHash {
		if err := triedb.Commit(root, true, nil); err != nil {
			return err
		}
	}
	// Marshal the genesis state specification and persist.
	blob, err := json.Marshal(ga)
	if err != nil {
		return err
	}
	rawdb.WriteGenesisStateSpec(db, root, blob)
	return nil
}

// CommitGenesisState loads the stored genesis state with the given block
// hash and commits it into the provided trie database.
func CommitGenesisState(db ethdb.Database, triedb *trie.Database, hash common.Hash) error {
	var alloc GenesisAlloc
	blob := rawdb.ReadGenesisStateSpec(db, hash)
	if len(blob) != 0 {
		if err := alloc.UnmarshalJSON(blob); err != nil {
			return err
		}
	} else {
		// Genesis allocation is missing and there are several possibilities:
		// the node is legacy which doesn't persist the genesis allocation or
		// the persisted allocation is just lost.
		// - supported networks(mainnet, testnets), recover with defined allocations
		// - private network, can't recover
		var genesis *Genesis
		switch hash {
		case params.MainnetGenesisHash:
			genesis = DefaultGenesisBlock()
		case params.RopstenGenesisHash:
			genesis = DefaultRopstenGenesisBlock()
		case params.RinkebyGenesisHash:
			genesis = DefaultRinkebyGenesisBlock()
		case params.GoerliGenesisHash:
			genesis = DefaultGoerliGenesisBlock()
		case params.SepoliaGenesisHash:
			genesis = DefaultSepoliaGenesisBlock()
		case params.TanenbaumGenesisHash:
			genesis = DefaultTanenbaumGenesisBlock()
		}
		if genesis != nil {
			alloc = genesis.Alloc
		} else {
			return errors.New("not found")
		}
	}
	return alloc.flush(db, triedb)
}

// GenesisAccount is an account in the state of the genesis block.
type GenesisAccount struct {
	Code       []byte                      `json:"code,omitempty"`
	Storage    map[common.Hash]common.Hash `json:"storage,omitempty"`
	Balance    *big.Int                    `json:"balance" gencodec:"required"`
	Nonce      uint64                      `json:"nonce,omitempty"`
	PrivateKey []byte                      `json:"secretKey,omitempty"` // for tests
}

// field type overrides for gencodec
type genesisSpecMarshaling struct {
	Nonce      math.HexOrDecimal64
	Timestamp  math.HexOrDecimal64
	ExtraData  hexutil.Bytes
	GasLimit   math.HexOrDecimal64
	GasUsed    math.HexOrDecimal64
	Number     math.HexOrDecimal64
	Difficulty *math.HexOrDecimal256
	BaseFee    *math.HexOrDecimal256
	Alloc      map[common.UnprefixedAddress]GenesisAccount
}

type genesisAccountMarshaling struct {
	Code       hexutil.Bytes
	Balance    *math.HexOrDecimal256
	Nonce      math.HexOrDecimal64
	Storage    map[storageJSON]storageJSON
	PrivateKey hexutil.Bytes
}

// storageJSON represents a 256 bit byte array, but allows less than 256 bits when
// unmarshaling from hex.
type storageJSON common.Hash

func (h *storageJSON) UnmarshalText(text []byte) error {
	text = bytes.TrimPrefix(text, []byte("0x"))
	if len(text) > 64 {
		return fmt.Errorf("too many hex characters in storage key/value %q", text)
	}
	offset := len(h) - len(text)/2 // pad on the left
	if _, err := hex.Decode(h[offset:], text); err != nil {
		return fmt.Errorf("invalid hex storage key/value %q", text)
	}
	return nil
}

func (h storageJSON) MarshalText() ([]byte, error) {
	return hexutil.Bytes(h[:]).MarshalText()
}

// GenesisMismatchError is raised when trying to overwrite an existing
// genesis block with an incompatible one.
type GenesisMismatchError struct {
	Stored, New common.Hash
}

func (e *GenesisMismatchError) Error() string {
	return fmt.Sprintf("database contains incompatible genesis (have %x, new %x)", e.Stored, e.New)
}

// ChainOverrides contains the changes to chain config.
type ChainOverrides struct {
	OverrideShanghai *big.Int
}

// SetupGenesisBlock writes or updates the genesis block in db.
// The block that will be used is:
//
//	                     genesis == nil       genesis != nil
//	                  +------------------------------------------
//	db has no genesis |  main-net default  |  genesis
//	db has genesis    |  from DB           |  genesis (if compatible)
//
// The stored chain configuration will be updated if it is compatible (i.e. does not
// specify a fork block below the local head block). In case of a conflict, the
// error is a *params.ConfigCompatError and the new, unwritten config is returned.
//
// The returned chain configuration is never nil.
func SetupGenesisBlock(db ethdb.Database, triedb *trie.Database, genesis *Genesis) (*params.ChainConfig, common.Hash, error) {
	return SetupGenesisBlockWithOverride(db, triedb, genesis, nil)
}

func SetupGenesisBlockWithOverride(db ethdb.Database, triedb *trie.Database, genesis *Genesis, overrides *ChainOverrides) (*params.ChainConfig, common.Hash, error) {
	if genesis != nil && genesis.Config == nil {
		return params.AllEthashProtocolChanges, common.Hash{}, errGenesisNoConfig
	}
	applyOverrides := func(config *params.ChainConfig) {
		if config != nil {
			if overrides != nil && overrides.OverrideShanghai != nil {
				config.ShanghaiTime = overrides.OverrideShanghai
			}
		}
	}
	// Just commit the new block if there is no stored genesis block.
	stored := rawdb.ReadCanonicalHash(db, 0)
	if (stored == common.Hash{}) {
		if genesis == nil {
			log.Info("Writing default main-net genesis block")
			genesis = DefaultGenesisBlock()
		} else {
			log.Info("Writing custom genesis block")
		}
		block, err := genesis.Commit(db, triedb)
		if err != nil {
			return genesis.Config, common.Hash{}, err
		}
		applyOverrides(genesis.Config)
		return genesis.Config, block.Hash(), nil
	}
	// We have the genesis block in database(perhaps in ancient database)
	// but the corresponding state is missing.
	header := rawdb.ReadHeader(db, stored, 0)
	if _, err := state.New(header.Root, state.NewDatabaseWithNodeDB(db, triedb), nil); err != nil {
		if genesis == nil {
			genesis = DefaultGenesisBlock()
		}
		// Ensure the stored genesis matches with the given one.
		hash := genesis.ToBlock().Hash()
		if hash != stored {
			return genesis.Config, hash, &GenesisMismatchError{stored, hash}
		}
		block, err := genesis.Commit(db, triedb)
		if err != nil {
			return genesis.Config, hash, err
		}
		applyOverrides(genesis.Config)
		return genesis.Config, block.Hash(), nil
	}
	// Check whether the genesis block is already written.
	if genesis != nil {
		hash := genesis.ToBlock().Hash()
		if hash != stored {
			return genesis.Config, hash, &GenesisMismatchError{stored, hash}
		}
	}
	// Get the existing chain configuration.
	newcfg := genesis.configOrDefault(stored)
	applyOverrides(newcfg)
	if err := newcfg.CheckConfigForkOrder(); err != nil {
		return newcfg, common.Hash{}, err
	}
	storedcfg := rawdb.ReadChainConfig(db, stored)
	if storedcfg == nil {
		log.Warn("Found genesis block without chain config")
		rawdb.WriteChainConfig(db, stored, newcfg)
		return newcfg, stored, nil
	}
	storedData, _ := json.Marshal(storedcfg)
	// Special case: if a private network is being used (no genesis and also no
	// mainnet hash in the database), we must not apply the `configOrDefault`
	// chain config as that would be AllProtocolChanges (applying any new fork
	// on top of an existing private network genesis block). In that case, only
	// apply the overrides.
	if genesis == nil && stored != params.MainnetGenesisHash {
		newcfg = storedcfg
		applyOverrides(newcfg)
	}
	// Check config compatibility and write the config. Compatibility errors
	// are returned to the caller unless we're already at block zero.
	head := rawdb.ReadHeadHeader(db)
	if head == nil {
		return newcfg, stored, fmt.Errorf("missing head header")
	}
	compatErr := storedcfg.CheckCompatible(newcfg, head.Number.Uint64(), head.Time)
	if compatErr != nil && ((head.Number.Uint64() != 0 && compatErr.RewindToBlock != 0) || (head.Time != 0 && compatErr.RewindToTime != 0)) {
		return newcfg, stored, compatErr
	}
	// Don't overwrite if the old is identical to the new
	if newData, _ := json.Marshal(newcfg); !bytes.Equal(storedData, newData) {
		rawdb.WriteChainConfig(db, stored, newcfg)
	}
	return newcfg, stored, nil
}

// LoadCliqueConfig loads the stored clique config if the chain config
// is already present in database, otherwise, return the config in the
// provided genesis specification. Note the returned clique config can
// be nil if we are not in the clique network.
func LoadCliqueConfig(db ethdb.Database, genesis *Genesis) (*params.CliqueConfig, error) {
	// Load the stored chain config from the database. It can be nil
	// in case the database is empty. Notably, we only care about the
	// chain config corresponds to the canonical chain.
	stored := rawdb.ReadCanonicalHash(db, 0)
	if stored != (common.Hash{}) {
		storedcfg := rawdb.ReadChainConfig(db, stored)
		if storedcfg != nil {
			return storedcfg.Clique, nil
		}
	}
	// Load the clique config from the provided genesis specification.
	if genesis != nil {
		// Reject invalid genesis spec without valid chain config
		if genesis.Config == nil {
			return nil, errGenesisNoConfig
		}
		// If the canonical genesis header is present, but the chain
		// config is missing(initialize the empty leveldb with an
		// external ancient chain segment), ensure the provided genesis
		// is matched.
		if stored != (common.Hash{}) && genesis.ToBlock().Hash() != stored {
			return nil, &GenesisMismatchError{stored, genesis.ToBlock().Hash()}
		}
		return genesis.Config.Clique, nil
	}
	// There is no stored chain config and no new config provided,
	// In this case the default chain config(mainnet) will be used,
	// namely ethash is the specified consensus engine, return nil.
	return nil, nil
}

func (g *Genesis) configOrDefault(ghash common.Hash) *params.ChainConfig {
	switch {
	case g != nil:
		return g.Config
	case ghash == params.MainnetGenesisHash:
		return params.MainnetChainConfig
	case ghash == params.RopstenGenesisHash:
		return params.RopstenChainConfig
	case ghash == params.SepoliaGenesisHash:
		return params.SepoliaChainConfig
	case ghash == params.RinkebyGenesisHash:
		return params.RinkebyChainConfig
	case ghash == params.GoerliGenesisHash:
		return params.GoerliChainConfig
<<<<<<< HEAD
	case ghash == params.TanenbaumGenesisHash:
		return params.TanenbaumChainConfig
	case ghash == params.KilnGenesisHash:
		return DefaultKilnGenesisBlock().Config
=======
>>>>>>> 690338f0
	default:
		return params.AllEthashProtocolChanges
	}
}

// ToBlock returns the genesis block according to genesis specification.
func (g *Genesis) ToBlock() *types.Block {
	root, err := g.Alloc.deriveHash()
	if err != nil {
		panic(err)
	}
	head := &types.Header{
		Number:     new(big.Int).SetUint64(g.Number),
		Nonce:      types.EncodeNonce(g.Nonce),
		Time:       g.Timestamp,
		ParentHash: g.ParentHash,
		Extra:      g.ExtraData,
		GasLimit:   g.GasLimit,
		GasUsed:    g.GasUsed,
		BaseFee:    g.BaseFee,
		Difficulty: g.Difficulty,
		MixDigest:  g.Mixhash,
		Coinbase:   g.Coinbase,
		Root:       root,
	}
	if g.GasLimit == 0 {
		head.GasLimit = params.GenesisGasLimit
	}
	if g.Difficulty == nil && g.Mixhash == (common.Hash{}) {
		head.Difficulty = params.GenesisDifficulty
	}
	if g.Config != nil && g.Config.IsLondon(common.Big0) {
		if g.BaseFee != nil {
			head.BaseFee = g.BaseFee
		} else {
			head.BaseFee = new(big.Int).SetUint64(params.InitialBaseFee)
		}
	}
	return types.NewBlock(head, nil, nil, nil, trie.NewStackTrie(nil))
}

// Commit writes the block and state of a genesis specification to the database.
// The block is committed as the canonical head block.
func (g *Genesis) Commit(db ethdb.Database, triedb *trie.Database) (*types.Block, error) {
	block := g.ToBlock()
	if block.Number().Sign() != 0 {
		return nil, errors.New("can't commit genesis block with number > 0")
	}
	config := g.Config
	if config == nil {
		config = params.AllEthashProtocolChanges
	}
	if err := config.CheckConfigForkOrder(); err != nil {
		return nil, err
	}
	if config.Clique != nil && len(block.Extra()) < 32+crypto.SignatureLength {
		return nil, errors.New("can't start clique chain without signers")
	}
	// All the checks has passed, flush the states derived from the genesis
	// specification as well as the specification itself into the provided
	// database.
	if err := g.Alloc.flush(db, triedb); err != nil {
		return nil, err
	}
	rawdb.WriteTd(db, block.Hash(), block.NumberU64(), block.Difficulty())
	rawdb.WriteBlock(db, block)
	rawdb.WriteReceipts(db, block.Hash(), block.NumberU64(), nil)
	rawdb.WriteCanonicalHash(db, block.Hash(), block.NumberU64())
	rawdb.WriteHeadBlockHash(db, block.Hash())
	rawdb.WriteHeadFastBlockHash(db, block.Hash())
	rawdb.WriteHeadHeaderHash(db, block.Hash())
	rawdb.WriteChainConfig(db, block.Hash(), config)
	return block, nil
}

// MustCommit writes the genesis block and state to db, panicking on error.
// The block is committed as the canonical head block.
// Note the state changes will be committed in hash-based scheme, use Commit
// if path-scheme is preferred.
func (g *Genesis) MustCommit(db ethdb.Database) *types.Block {
	block, err := g.Commit(db, trie.NewDatabase(db))
	if err != nil {
		panic(err)
	}
	return block
}

// SYSCOIN DefaultGenesisBlock returns the Syscoin main net genesis block.
func DefaultGenesisBlock() *Genesis {
	return &Genesis{
		Config:     params.MainnetChainConfig,
		Timestamp:  0x60d7aef6,
		ExtraData:  hexutil.MustDecode("0x00"),
		GasLimit:   0x7A1200,
		Difficulty: big.NewInt(1),
		Alloc:      decodePrealloc(syscoinAllocData),
	}
}

// DefaultRopstenGenesisBlock returns the Ropsten network genesis block.
func DefaultRopstenGenesisBlock() *Genesis {
	return &Genesis{
		Config:     params.RopstenChainConfig,
		Nonce:      66,
		ExtraData:  hexutil.MustDecode("0x3535353535353535353535353535353535353535353535353535353535353535"),
		GasLimit:   16777216,
		Difficulty: big.NewInt(1048576),
		Alloc:      decodePrealloc(ropstenAllocData),
	}
}

// DefaultRinkebyGenesisBlock returns the Rinkeby network genesis block.
func DefaultRinkebyGenesisBlock() *Genesis {
	return &Genesis{
		Config:     params.RinkebyChainConfig,
		Timestamp:  1492009146,
		ExtraData:  hexutil.MustDecode("0x52657370656374206d7920617574686f7269746168207e452e436172746d616e42eb768f2244c8811c63729a21a3569731535f067ffc57839b00206d1ad20c69a1981b489f772031b279182d99e65703f0076e4812653aab85fca0f00000000000000000000000000000000000000000000000000000000000000000000000000000000000000000000000000000000000000000000000000000000000"),
		GasLimit:   4700000,
		Difficulty: big.NewInt(1),
		Alloc:      decodePrealloc(rinkebyAllocData),
	}
}

// DefaultGoerliGenesisBlock returns the Görli network genesis block.
func DefaultGoerliGenesisBlock() *Genesis {
	return &Genesis{
		Config:     params.GoerliChainConfig,
		Timestamp:  1548854791,
		ExtraData:  hexutil.MustDecode("0x22466c6578692069732061207468696e6722202d204166726900000000000000e0a2bd4258d2768837baa26a28fe71dc079f84c70000000000000000000000000000000000000000000000000000000000000000000000000000000000000000000000000000000000000000000000000000000000"),
		GasLimit:   10485760,
		Difficulty: big.NewInt(1),
		Alloc:      decodePrealloc(goerliAllocData),
	}
}

// SYSCOIN
func DefaultTanenbaumGenesisBlock() *Genesis {
	return &Genesis{
		Config:     params.TanenbaumChainConfig,
		Timestamp:  0x60d6aef5,
		ExtraData:  hexutil.MustDecode("0x00"),
		GasLimit:   0x7A1200,
		Difficulty: big.NewInt(1),
		Alloc:      decodePrealloc(syscoinAllocData),
	}
}

// DefaultSepoliaGenesisBlock returns the Sepolia network genesis block.
func DefaultSepoliaGenesisBlock() *Genesis {
	return &Genesis{
		Config:     params.SepoliaChainConfig,
		Nonce:      0,
		ExtraData:  []byte("Sepolia, Athens, Attica, Greece!"),
		GasLimit:   0x1c9c380,
		Difficulty: big.NewInt(0x20000),
		Timestamp:  1633267481,
		Alloc:      decodePrealloc(sepoliaAllocData),
	}
}

// DeveloperGenesisBlock returns the 'geth --dev' genesis block.
func DeveloperGenesisBlock(period uint64, gasLimit uint64, faucet common.Address) *Genesis {
	// Override the default period to the user requested one
	config := *params.AllCliqueProtocolChanges
	config.Clique = &params.CliqueConfig{
		Period: period,
		Epoch:  config.Clique.Epoch,
	}

	// Assemble and return the genesis with the precompiles and faucet pre-funded
	return &Genesis{
		Config:     &config,
		ExtraData:  append(append(make([]byte, 32), faucet[:]...), make([]byte, crypto.SignatureLength)...),
		GasLimit:   gasLimit,
		BaseFee:    big.NewInt(params.InitialBaseFee),
		Difficulty: big.NewInt(1),
		Alloc: map[common.Address]GenesisAccount{
			common.BytesToAddress([]byte{1}): {Balance: big.NewInt(1)}, // ECRecover
			common.BytesToAddress([]byte{2}): {Balance: big.NewInt(1)}, // SHA256
			common.BytesToAddress([]byte{3}): {Balance: big.NewInt(1)}, // RIPEMD
			common.BytesToAddress([]byte{4}): {Balance: big.NewInt(1)}, // Identity
			common.BytesToAddress([]byte{5}): {Balance: big.NewInt(1)}, // ModExp
			common.BytesToAddress([]byte{6}): {Balance: big.NewInt(1)}, // ECAdd
			common.BytesToAddress([]byte{7}): {Balance: big.NewInt(1)}, // ECScalarMul
			common.BytesToAddress([]byte{8}): {Balance: big.NewInt(1)}, // ECPairing
			common.BytesToAddress([]byte{9}): {Balance: big.NewInt(1)}, // BLAKE2b
			faucet:                           {Balance: new(big.Int).Sub(new(big.Int).Lsh(big.NewInt(1), 256), big.NewInt(9))},
		},
	}
}

func decodePrealloc(data string) GenesisAlloc {
	var p []struct{ Addr, Balance *big.Int }
	if err := rlp.NewStream(strings.NewReader(data), 0).Decode(&p); err != nil {
		panic(err)
	}
	ga := make(GenesisAlloc, len(p))
	for _, account := range p {
		ga[common.BigToAddress(account.Addr)] = GenesisAccount{Balance: account.Balance}
	}
	return ga
}<|MERGE_RESOLUTION|>--- conflicted
+++ resolved
@@ -433,13 +433,8 @@
 		return params.RinkebyChainConfig
 	case ghash == params.GoerliGenesisHash:
 		return params.GoerliChainConfig
-<<<<<<< HEAD
 	case ghash == params.TanenbaumGenesisHash:
 		return params.TanenbaumChainConfig
-	case ghash == params.KilnGenesisHash:
-		return DefaultKilnGenesisBlock().Config
-=======
->>>>>>> 690338f0
 	default:
 		return params.AllEthashProtocolChanges
 	}
