// Copyright 2014 The go-ethereum Authors
// This file is part of the go-ethereum library.
//
// The go-ethereum library is free software: you can redistribute it and/or modify
// it under the terms of the GNU Lesser General Public License as published by
// the Free Software Foundation, either version 3 of the License, or
// (at your option) any later version.
//
// The go-ethereum library is distributed in the hope that it will be useful,
// but WITHOUT ANY WARRANTY; without even the implied warranty of
// MERCHANTABILITY or FITNESS FOR A PARTICULAR PURPOSE. See the
// GNU Lesser General Public License for more details.
//
// You should have received a copy of the GNU Lesser General Public License
// along with the go-ethereum library. If not, see <http://www.gnu.org/licenses/>.

package core

import (
	"bytes"
	"encoding/hex"
	"encoding/json"
	"errors"
	"fmt"
	"math/big"
	"strings"

	"github.com/ethereum/go-ethereum/common"
	"github.com/ethereum/go-ethereum/common/hexutil"
	"github.com/ethereum/go-ethereum/common/math"
	"github.com/ethereum/go-ethereum/core/rawdb"
	"github.com/ethereum/go-ethereum/core/state"
	"github.com/ethereum/go-ethereum/core/types"
	"github.com/ethereum/go-ethereum/crypto"
	"github.com/ethereum/go-ethereum/ethdb"
	"github.com/ethereum/go-ethereum/log"
	"github.com/ethereum/go-ethereum/params"
	"github.com/ethereum/go-ethereum/rlp"
	"github.com/ethereum/go-ethereum/trie"
)

//go:generate go run github.com/fjl/gencodec -type Genesis -field-override genesisSpecMarshaling -out gen_genesis.go
//go:generate go run github.com/fjl/gencodec -type GenesisAccount -field-override genesisAccountMarshaling -out gen_genesis_account.go

var errGenesisNoConfig = errors.New("genesis has no chain configuration")

// Genesis specifies the header fields, state of a genesis block. It also defines hard
// fork switch-over blocks through the chain configuration.
type Genesis struct {
	Config     *params.ChainConfig `json:"config"`
	Nonce      uint64              `json:"nonce"`
	Timestamp  uint64              `json:"timestamp"`
	ExtraData  []byte              `json:"extraData"`
	GasLimit   uint64              `json:"gasLimit"   gencodec:"required"`
	Difficulty *big.Int            `json:"difficulty" gencodec:"required"`
	Mixhash    common.Hash         `json:"mixHash"`
	Coinbase   common.Address      `json:"coinbase"`
	Alloc      GenesisAlloc        `json:"alloc"      gencodec:"required"`

	// These fields are used for consensus tests. Please don't use them
	// in actual genesis blocks.
	Number     uint64      `json:"number"`
	GasUsed    uint64      `json:"gasUsed"`
	ParentHash common.Hash `json:"parentHash"`
	BaseFee    *big.Int    `json:"baseFeePerGas"`
}

func ReadGenesis(db ethdb.Database) (*Genesis, error) {
	var genesis Genesis
	stored := rawdb.ReadCanonicalHash(db, 0)
	if (stored == common.Hash{}) {
		return nil, fmt.Errorf("invalid genesis hash in database: %x", stored)
	}
	blob := rawdb.ReadGenesisStateSpec(db, stored)
	if blob == nil {
		return nil, fmt.Errorf("genesis state missing from db")
	}
	if len(blob) != 0 {
		if err := genesis.Alloc.UnmarshalJSON(blob); err != nil {
			return nil, fmt.Errorf("could not unmarshal genesis state json: %s", err)
		}
	}
	genesis.Config = rawdb.ReadChainConfig(db, stored)
	if genesis.Config == nil {
		return nil, fmt.Errorf("genesis config missing from db")
	}
	genesisBlock := rawdb.ReadBlock(db, stored, 0)
	if genesisBlock == nil {
		return nil, fmt.Errorf("genesis block missing from db")
	}
	genesisHeader := genesisBlock.Header()
	genesis.Nonce = genesisHeader.Nonce.Uint64()
	genesis.Timestamp = genesisHeader.Time
	genesis.ExtraData = genesisHeader.Extra
	genesis.GasLimit = genesisHeader.GasLimit
	genesis.Difficulty = genesisHeader.Difficulty
	genesis.Mixhash = genesisHeader.MixDigest
	genesis.Coinbase = genesisHeader.Coinbase

	return &genesis, nil
}

// GenesisAlloc specifies the initial state that is part of the genesis block.
type GenesisAlloc map[common.Address]GenesisAccount

func (ga *GenesisAlloc) UnmarshalJSON(data []byte) error {
	m := make(map[common.UnprefixedAddress]GenesisAccount)
	if err := json.Unmarshal(data, &m); err != nil {
		return err
	}
	*ga = make(GenesisAlloc)
	for addr, a := range m {
		(*ga)[common.Address(addr)] = a
	}
	return nil
}

// deriveHash computes the state root according to the genesis specification.
func (ga *GenesisAlloc) deriveHash() (common.Hash, error) {
	// Create an ephemeral in-memory database for computing hash,
	// all the derived states will be discarded to not pollute disk.
	db := state.NewDatabase(rawdb.NewMemoryDatabase())
	statedb, err := state.New(common.Hash{}, db, nil)
	if err != nil {
		return common.Hash{}, err
	}
	for addr, account := range *ga {
		statedb.AddBalance(addr, account.Balance)
		statedb.SetCode(addr, account.Code)
		statedb.SetNonce(addr, account.Nonce)
		for key, value := range account.Storage {
			statedb.SetState(addr, key, value)
		}
	}
	return statedb.Commit(false)
}

// flush is very similar with deriveHash, but the main difference is
// all the generated states will be persisted into the given database.
// Also, the genesis state specification will be flushed as well.
func (ga *GenesisAlloc) flush(db ethdb.Database, triedb *trie.Database, blockhash common.Hash) error {
	statedb, err := state.New(common.Hash{}, state.NewDatabaseWithNodeDB(db, triedb), nil)
	if err != nil {
		return err
	}
	for addr, account := range *ga {
		statedb.AddBalance(addr, account.Balance)
		statedb.SetCode(addr, account.Code)
		statedb.SetNonce(addr, account.Nonce)
		for key, value := range account.Storage {
			statedb.SetState(addr, key, value)
		}
	}
	root, err := statedb.Commit(false)
	if err != nil {
		return err
	}
	// Commit newly generated states into disk if it's not empty.
	if root != types.EmptyRootHash {
		if err := triedb.Commit(root, true); err != nil {
			return err
		}
	}
	// Marshal the genesis state specification and persist.
	blob, err := json.Marshal(ga)
	if err != nil {
		return err
	}
	rawdb.WriteGenesisStateSpec(db, blockhash, blob)
	return nil
}

// CommitGenesisState loads the stored genesis state with the given block
// hash and commits it into the provided trie database.
func CommitGenesisState(db ethdb.Database, triedb *trie.Database, blockhash common.Hash) error {
	var alloc GenesisAlloc
	blob := rawdb.ReadGenesisStateSpec(db, blockhash)
	if len(blob) != 0 {
		if err := alloc.UnmarshalJSON(blob); err != nil {
			return err
		}
	} else {
		// Genesis allocation is missing and there are several possibilities:
		// the node is legacy which doesn't persist the genesis allocation or
		// the persisted allocation is just lost.
		// - supported networks(mainnet, testnets), recover with defined allocations
		// - private network, can't recover
		var genesis *Genesis
		switch blockhash {
		case params.MainnetGenesisHash:
			genesis = DefaultGenesisBlock()
		case params.RinkebyGenesisHash:
			genesis = DefaultRinkebyGenesisBlock()
		case params.GoerliGenesisHash:
			genesis = DefaultGoerliGenesisBlock()
		case params.SepoliaGenesisHash:
			genesis = DefaultSepoliaGenesisBlock()
		case params.TanenbaumGenesisHash:
			genesis = DefaultTanenbaumGenesisBlock()
		}
		if genesis != nil {
			alloc = genesis.Alloc
		} else {
			return errors.New("not found")
		}
	}
	return alloc.flush(db, triedb, blockhash)
}

// GenesisAccount is an account in the state of the genesis block.
type GenesisAccount struct {
	Code       []byte                      `json:"code,omitempty"`
	Storage    map[common.Hash]common.Hash `json:"storage,omitempty"`
	Balance    *big.Int                    `json:"balance" gencodec:"required"`
	Nonce      uint64                      `json:"nonce,omitempty"`
	PrivateKey []byte                      `json:"secretKey,omitempty"` // for tests
}

// field type overrides for gencodec
type genesisSpecMarshaling struct {
	Nonce      math.HexOrDecimal64
	Timestamp  math.HexOrDecimal64
	ExtraData  hexutil.Bytes
	GasLimit   math.HexOrDecimal64
	GasUsed    math.HexOrDecimal64
	Number     math.HexOrDecimal64
	Difficulty *math.HexOrDecimal256
	BaseFee    *math.HexOrDecimal256
	Alloc      map[common.UnprefixedAddress]GenesisAccount
}

type genesisAccountMarshaling struct {
	Code       hexutil.Bytes
	Balance    *math.HexOrDecimal256
	Nonce      math.HexOrDecimal64
	Storage    map[storageJSON]storageJSON
	PrivateKey hexutil.Bytes
}

// storageJSON represents a 256 bit byte array, but allows less than 256 bits when
// unmarshaling from hex.
type storageJSON common.Hash

func (h *storageJSON) UnmarshalText(text []byte) error {
	text = bytes.TrimPrefix(text, []byte("0x"))
	if len(text) > 64 {
		return fmt.Errorf("too many hex characters in storage key/value %q", text)
	}
	offset := len(h) - len(text)/2 // pad on the left
	if _, err := hex.Decode(h[offset:], text); err != nil {
		return fmt.Errorf("invalid hex storage key/value %q", text)
	}
	return nil
}

func (h storageJSON) MarshalText() ([]byte, error) {
	return hexutil.Bytes(h[:]).MarshalText()
}

// GenesisMismatchError is raised when trying to overwrite an existing
// genesis block with an incompatible one.
type GenesisMismatchError struct {
	Stored, New common.Hash
}

func (e *GenesisMismatchError) Error() string {
	return fmt.Sprintf("database contains incompatible genesis (have %x, new %x)", e.Stored, e.New)
}

// ChainOverrides contains the changes to chain config.
type ChainOverrides struct {
<<<<<<< HEAD
	OverrideShanghai *big.Int
=======
	OverrideCancun *uint64
>>>>>>> a865e28f
}

// SetupGenesisBlock writes or updates the genesis block in db.
// The block that will be used is:
//
//	                     genesis == nil       genesis != nil
//	                  +------------------------------------------
//	db has no genesis |  main-net default  |  genesis
//	db has genesis    |  from DB           |  genesis (if compatible)
//
// The stored chain configuration will be updated if it is compatible (i.e. does not
// specify a fork block below the local head block). In case of a conflict, the
// error is a *params.ConfigCompatError and the new, unwritten config is returned.
//
// The returned chain configuration is never nil.
func SetupGenesisBlock(db ethdb.Database, triedb *trie.Database, genesis *Genesis) (*params.ChainConfig, common.Hash, error) {
	return SetupGenesisBlockWithOverride(db, triedb, genesis, nil)
}

func SetupGenesisBlockWithOverride(db ethdb.Database, triedb *trie.Database, genesis *Genesis, overrides *ChainOverrides) (*params.ChainConfig, common.Hash, error) {
	if genesis != nil && genesis.Config == nil {
		return params.AllEthashProtocolChanges, common.Hash{}, errGenesisNoConfig
	}
	applyOverrides := func(config *params.ChainConfig) {
		if config != nil {
			if overrides != nil && overrides.OverrideCancun != nil {
				config.CancunTime = overrides.OverrideCancun
			}
		}
	}
	// Just commit the new block if there is no stored genesis block.
	stored := rawdb.ReadCanonicalHash(db, 0)
	if (stored == common.Hash{}) {
		if genesis == nil {
			log.Info("Writing default main-net genesis block")
			genesis = DefaultGenesisBlock()
		} else {
			log.Info("Writing custom genesis block")
		}
		block, err := genesis.Commit(db, triedb)
		if err != nil {
			return genesis.Config, common.Hash{}, err
		}
		applyOverrides(genesis.Config)
		return genesis.Config, block.Hash(), nil
	}
	// We have the genesis block in database(perhaps in ancient database)
	// but the corresponding state is missing.
	header := rawdb.ReadHeader(db, stored, 0)
	if header.Root != types.EmptyRootHash && !rawdb.HasLegacyTrieNode(db, header.Root) {
		if genesis == nil {
			genesis = DefaultGenesisBlock()
		}
		// Ensure the stored genesis matches with the given one.
		hash := genesis.ToBlock().Hash()
		if hash != stored {
			return genesis.Config, hash, &GenesisMismatchError{stored, hash}
		}
		block, err := genesis.Commit(db, triedb)
		if err != nil {
			return genesis.Config, hash, err
		}
		applyOverrides(genesis.Config)
		return genesis.Config, block.Hash(), nil
	}
	// Check whether the genesis block is already written.
	if genesis != nil {
		hash := genesis.ToBlock().Hash()
		if hash != stored {
			return genesis.Config, hash, &GenesisMismatchError{stored, hash}
		}
	}
	// Get the existing chain configuration.
	newcfg := genesis.configOrDefault(stored)
	applyOverrides(newcfg)
	if err := newcfg.CheckConfigForkOrder(); err != nil {
		return newcfg, common.Hash{}, err
	}
	storedcfg := rawdb.ReadChainConfig(db, stored)
	if storedcfg == nil {
		log.Warn("Found genesis block without chain config")
		rawdb.WriteChainConfig(db, stored, newcfg)
		return newcfg, stored, nil
	}
	storedData, _ := json.Marshal(storedcfg)
	// Special case: if a private network is being used (no genesis and also no
	// mainnet hash in the database), we must not apply the `configOrDefault`
	// chain config as that would be AllProtocolChanges (applying any new fork
	// on top of an existing private network genesis block). In that case, only
	// apply the overrides.
	if genesis == nil && stored != params.MainnetGenesisHash {
		newcfg = storedcfg
		applyOverrides(newcfg)
	}
	// Check config compatibility and write the config. Compatibility errors
	// are returned to the caller unless we're already at block zero.
	head := rawdb.ReadHeadHeader(db)
	if head == nil {
		return newcfg, stored, fmt.Errorf("missing head header")
	}
	compatErr := storedcfg.CheckCompatible(newcfg, head.Number.Uint64(), head.Time)
	if compatErr != nil && ((head.Number.Uint64() != 0 && compatErr.RewindToBlock != 0) || (head.Time != 0 && compatErr.RewindToTime != 0)) {
		return newcfg, stored, compatErr
	}
	// Don't overwrite if the old is identical to the new
	if newData, _ := json.Marshal(newcfg); !bytes.Equal(storedData, newData) {
		rawdb.WriteChainConfig(db, stored, newcfg)
	}
	return newcfg, stored, nil
}

// LoadCliqueConfig loads the stored clique config if the chain config
// is already present in database, otherwise, return the config in the
// provided genesis specification. Note the returned clique config can
// be nil if we are not in the clique network.
func LoadCliqueConfig(db ethdb.Database, genesis *Genesis) (*params.CliqueConfig, error) {
	// Load the stored chain config from the database. It can be nil
	// in case the database is empty. Notably, we only care about the
	// chain config corresponds to the canonical chain.
	stored := rawdb.ReadCanonicalHash(db, 0)
	if stored != (common.Hash{}) {
		storedcfg := rawdb.ReadChainConfig(db, stored)
		if storedcfg != nil {
			return storedcfg.Clique, nil
		}
	}
	// Load the clique config from the provided genesis specification.
	if genesis != nil {
		// Reject invalid genesis spec without valid chain config
		if genesis.Config == nil {
			return nil, errGenesisNoConfig
		}
		// If the canonical genesis header is present, but the chain
		// config is missing(initialize the empty leveldb with an
		// external ancient chain segment), ensure the provided genesis
		// is matched.
		if stored != (common.Hash{}) && genesis.ToBlock().Hash() != stored {
			return nil, &GenesisMismatchError{stored, genesis.ToBlock().Hash()}
		}
		return genesis.Config.Clique, nil
	}
	// There is no stored chain config and no new config provided,
	// In this case the default chain config(mainnet) will be used,
	// namely ethash is the specified consensus engine, return nil.
	return nil, nil
}

func (g *Genesis) configOrDefault(ghash common.Hash) *params.ChainConfig {
	switch {
	case g != nil:
		return g.Config
	case ghash == params.MainnetGenesisHash:
		return params.MainnetChainConfig
	case ghash == params.SepoliaGenesisHash:
		return params.SepoliaChainConfig
	case ghash == params.RinkebyGenesisHash:
		return params.RinkebyChainConfig
	case ghash == params.GoerliGenesisHash:
		return params.GoerliChainConfig
	case ghash == params.TanenbaumGenesisHash:
		return params.TanenbaumChainConfig
	default:
		return params.AllEthashProtocolChanges
	}
}

// ToBlock returns the genesis block according to genesis specification.
func (g *Genesis) ToBlock() *types.Block {
	root, err := g.Alloc.deriveHash()
	if err != nil {
		panic(err)
	}
	head := &types.Header{
		Number:     new(big.Int).SetUint64(g.Number),
		Nonce:      types.EncodeNonce(g.Nonce),
		Time:       g.Timestamp,
		ParentHash: g.ParentHash,
		Extra:      g.ExtraData,
		GasLimit:   g.GasLimit,
		GasUsed:    g.GasUsed,
		BaseFee:    g.BaseFee,
		Difficulty: g.Difficulty,
		MixDigest:  g.Mixhash,
		Coinbase:   g.Coinbase,
		Root:       root,
	}
	if g.GasLimit == 0 {
		head.GasLimit = params.GenesisGasLimit
	}
	if g.Difficulty == nil && g.Mixhash == (common.Hash{}) {
		head.Difficulty = params.GenesisDifficulty
	}
	if g.Config != nil && g.Config.IsLondon(common.Big0) {
		if g.BaseFee != nil {
			head.BaseFee = g.BaseFee
		} else {
			head.BaseFee = new(big.Int).SetUint64(params.InitialBaseFee)
		}
	}
	var withdrawals []*types.Withdrawal
	if g.Config != nil && g.Config.IsShanghaiTime(g.Timestamp) {
		head.WithdrawalsHash = &types.EmptyWithdrawalsHash
		withdrawals = make([]*types.Withdrawal, 0)
	}
	return types.NewBlock(head, nil, nil, nil, trie.NewStackTrie(nil)).WithWithdrawals(withdrawals)
}

// Commit writes the block and state of a genesis specification to the database.
// The block is committed as the canonical head block.
func (g *Genesis) Commit(db ethdb.Database, triedb *trie.Database) (*types.Block, error) {
	block := g.ToBlock()
	if block.Number().Sign() != 0 {
		return nil, errors.New("can't commit genesis block with number > 0")
	}
	config := g.Config
	if config == nil {
		config = params.AllEthashProtocolChanges
	}
	if err := config.CheckConfigForkOrder(); err != nil {
		return nil, err
	}
	if config.Clique != nil && len(block.Extra()) < 32+crypto.SignatureLength {
		return nil, errors.New("can't start clique chain without signers")
	}
	// All the checks has passed, flush the states derived from the genesis
	// specification as well as the specification itself into the provided
	// database.
	if err := g.Alloc.flush(db, triedb, block.Hash()); err != nil {
		return nil, err
	}
	rawdb.WriteTd(db, block.Hash(), block.NumberU64(), block.Difficulty())
	rawdb.WriteBlock(db, block)
	rawdb.WriteReceipts(db, block.Hash(), block.NumberU64(), nil)
	rawdb.WriteCanonicalHash(db, block.Hash(), block.NumberU64())
	rawdb.WriteHeadBlockHash(db, block.Hash())
	rawdb.WriteHeadFastBlockHash(db, block.Hash())
	rawdb.WriteHeadHeaderHash(db, block.Hash())
	rawdb.WriteChainConfig(db, block.Hash(), config)
	return block, nil
}

// MustCommit writes the genesis block and state to db, panicking on error.
// The block is committed as the canonical head block.
// Note the state changes will be committed in hash-based scheme, use Commit
// if path-scheme is preferred.
func (g *Genesis) MustCommit(db ethdb.Database) *types.Block {
	block, err := g.Commit(db, trie.NewDatabase(db))
	if err != nil {
		panic(err)
	}
	return block
}

// SYSCOIN DefaultGenesisBlock returns the Syscoin main net genesis block.
func DefaultGenesisBlock() *Genesis {
	return &Genesis{
		Config:     params.MainnetChainConfig,
		Timestamp:  0x60d7aef6,
		ExtraData:  hexutil.MustDecode("0x00"),
		GasLimit:   0x7A1200,
		Difficulty: big.NewInt(1),
		Alloc:      decodePrealloc(syscoinAllocData),
	}
}

// DefaultRinkebyGenesisBlock returns the Rinkeby network genesis block.
func DefaultRinkebyGenesisBlock() *Genesis {
	return &Genesis{
		Config:     params.RinkebyChainConfig,
		Timestamp:  1492009146,
		ExtraData:  hexutil.MustDecode("0x52657370656374206d7920617574686f7269746168207e452e436172746d616e42eb768f2244c8811c63729a21a3569731535f067ffc57839b00206d1ad20c69a1981b489f772031b279182d99e65703f0076e4812653aab85fca0f00000000000000000000000000000000000000000000000000000000000000000000000000000000000000000000000000000000000000000000000000000000000"),
		GasLimit:   4700000,
		Difficulty: big.NewInt(1),
		Alloc:      decodePrealloc(rinkebyAllocData),
	}
}

// DefaultGoerliGenesisBlock returns the Görli network genesis block.
func DefaultGoerliGenesisBlock() *Genesis {
	return &Genesis{
		Config:     params.GoerliChainConfig,
		Timestamp:  1548854791,
		ExtraData:  hexutil.MustDecode("0x22466c6578692069732061207468696e6722202d204166726900000000000000e0a2bd4258d2768837baa26a28fe71dc079f84c70000000000000000000000000000000000000000000000000000000000000000000000000000000000000000000000000000000000000000000000000000000000"),
		GasLimit:   10485760,
		Difficulty: big.NewInt(1),
		Alloc:      decodePrealloc(goerliAllocData),
	}
}

// SYSCOIN
func DefaultTanenbaumGenesisBlock() *Genesis {
	return &Genesis{
		Config:     params.TanenbaumChainConfig,
		Timestamp:  0x60d6aef5,
		ExtraData:  hexutil.MustDecode("0x00"),
		GasLimit:   0x7A1200,
		Difficulty: big.NewInt(1),
		Alloc:      decodePrealloc(syscoinAllocData),
	}
}

// DefaultSepoliaGenesisBlock returns the Sepolia network genesis block.
func DefaultSepoliaGenesisBlock() *Genesis {
	return &Genesis{
		Config:     params.SepoliaChainConfig,
		Nonce:      0,
		ExtraData:  []byte("Sepolia, Athens, Attica, Greece!"),
		GasLimit:   0x1c9c380,
		Difficulty: big.NewInt(0x20000),
		Timestamp:  1633267481,
		Alloc:      decodePrealloc(sepoliaAllocData),
	}
}

// DeveloperGenesisBlock returns the 'geth --dev' genesis block.
func DeveloperGenesisBlock(period uint64, gasLimit uint64, faucet common.Address) *Genesis {
	// Override the default period to the user requested one
	config := *params.AllCliqueProtocolChanges
	config.Clique = &params.CliqueConfig{
		Period: period,
		Epoch:  config.Clique.Epoch,
	}

	// Assemble and return the genesis with the precompiles and faucet pre-funded
	return &Genesis{
		Config:     &config,
		ExtraData:  append(append(make([]byte, 32), faucet[:]...), make([]byte, crypto.SignatureLength)...),
		GasLimit:   gasLimit,
		BaseFee:    big.NewInt(params.InitialBaseFee),
		Difficulty: big.NewInt(1),
		Alloc: map[common.Address]GenesisAccount{
			common.BytesToAddress([]byte{1}): {Balance: big.NewInt(1)}, // ECRecover
			common.BytesToAddress([]byte{2}): {Balance: big.NewInt(1)}, // SHA256
			common.BytesToAddress([]byte{3}): {Balance: big.NewInt(1)}, // RIPEMD
			common.BytesToAddress([]byte{4}): {Balance: big.NewInt(1)}, // Identity
			common.BytesToAddress([]byte{5}): {Balance: big.NewInt(1)}, // ModExp
			common.BytesToAddress([]byte{6}): {Balance: big.NewInt(1)}, // ECAdd
			common.BytesToAddress([]byte{7}): {Balance: big.NewInt(1)}, // ECScalarMul
			common.BytesToAddress([]byte{8}): {Balance: big.NewInt(1)}, // ECPairing
			common.BytesToAddress([]byte{9}): {Balance: big.NewInt(1)}, // BLAKE2b
			faucet:                           {Balance: new(big.Int).Sub(new(big.Int).Lsh(big.NewInt(1), 256), big.NewInt(9))},
		},
	}
}

func decodePrealloc(data string) GenesisAlloc {
	var p []struct{ Addr, Balance *big.Int }
	if err := rlp.NewStream(strings.NewReader(data), 0).Decode(&p); err != nil {
		panic(err)
	}
	ga := make(GenesisAlloc, len(p))
	for _, account := range p {
		ga[common.BigToAddress(account.Addr)] = GenesisAccount{Balance: account.Balance}
	}
	return ga
}<|MERGE_RESOLUTION|>--- conflicted
+++ resolved
@@ -269,11 +269,7 @@
 
 // ChainOverrides contains the changes to chain config.
 type ChainOverrides struct {
-<<<<<<< HEAD
-	OverrideShanghai *big.Int
-=======
 	OverrideCancun *uint64
->>>>>>> a865e28f
 }
 
 // SetupGenesisBlock writes or updates the genesis block in db.
