// Copyright 2014 The go-ethereum Authors
// This file is part of the go-ethereum library.
//
// The go-ethereum library is free software: you can redistribute it and/or modify
// it under the terms of the GNU Lesser General Public License as published by
// the Free Software Foundation, either version 3 of the License, or
// (at your option) any later version.
//
// The go-ethereum library is distributed in the hope that it will be useful,
// but WITHOUT ANY WARRANTY; without even the implied warranty of
// MERCHANTABILITY or FITNESS FOR A PARTICULAR PURPOSE. See the
// GNU Lesser General Public License for more details.
//
// You should have received a copy of the GNU Lesser General Public License
// along with the go-ethereum library. If not, see <http://www.gnu.org/licenses/>.

package core

import (
	"bytes"
	"encoding/hex"
	"encoding/json"
	"errors"
	"fmt"
	"math/big"
	"strings"

	"github.com/ethereum/go-ethereum/common"
	"github.com/ethereum/go-ethereum/common/hexutil"
	"github.com/ethereum/go-ethereum/common/math"
	"github.com/ethereum/go-ethereum/core/rawdb"
	"github.com/ethereum/go-ethereum/core/state"
	"github.com/ethereum/go-ethereum/core/types"
	"github.com/ethereum/go-ethereum/crypto"
	"github.com/ethereum/go-ethereum/ethdb"
	"github.com/ethereum/go-ethereum/log"
	"github.com/ethereum/go-ethereum/params"
	"github.com/ethereum/go-ethereum/rlp"
	"github.com/ethereum/go-ethereum/trie"
)

//go:generate gencodec -type Genesis -field-override genesisSpecMarshaling -out gen_genesis.go
//go:generate gencodec -type GenesisAccount -field-override genesisAccountMarshaling -out gen_genesis_account.go

var errGenesisNoConfig = errors.New("genesis has no chain configuration")

// Genesis specifies the header fields, state of a genesis block. It also defines hard
// fork switch-over blocks through the chain configuration.
type Genesis struct {
	Config     *params.ChainConfig `json:"config"`
	Nonce      uint64              `json:"nonce"`
	Timestamp  uint64              `json:"timestamp"`
	ExtraData  []byte              `json:"extraData"`
	GasLimit   uint64              `json:"gasLimit"   gencodec:"required"`
	Difficulty *big.Int            `json:"difficulty" gencodec:"required"`
	Mixhash    common.Hash         `json:"mixHash"`
	Coinbase   common.Address      `json:"coinbase"`
	Alloc      GenesisAlloc        `json:"alloc"      gencodec:"required"`

	// These fields are used for consensus tests. Please don't use them
	// in actual genesis blocks.
	Number     uint64      `json:"number"`
	GasUsed    uint64      `json:"gasUsed"`
	ParentHash common.Hash `json:"parentHash"`
	BaseFee    *big.Int    `json:"baseFeePerGas"`
}

// GenesisAlloc specifies the initial state that is part of the genesis block.
type GenesisAlloc map[common.Address]GenesisAccount

func (ga *GenesisAlloc) UnmarshalJSON(data []byte) error {
	m := make(map[common.UnprefixedAddress]GenesisAccount)
	if err := json.Unmarshal(data, &m); err != nil {
		return err
	}
	*ga = make(GenesisAlloc)
	for addr, a := range m {
		(*ga)[common.Address(addr)] = a
	}
	return nil
}

// GenesisAccount is an account in the state of the genesis block.
type GenesisAccount struct {
	Code       []byte                      `json:"code,omitempty"`
	Storage    map[common.Hash]common.Hash `json:"storage,omitempty"`
	Balance    *big.Int                    `json:"balance" gencodec:"required"`
	Nonce      uint64                      `json:"nonce,omitempty"`
	PrivateKey []byte                      `json:"secretKey,omitempty"` // for tests
}

// field type overrides for gencodec
type genesisSpecMarshaling struct {
	Nonce      math.HexOrDecimal64
	Timestamp  math.HexOrDecimal64
	ExtraData  hexutil.Bytes
	GasLimit   math.HexOrDecimal64
	GasUsed    math.HexOrDecimal64
	Number     math.HexOrDecimal64
	Difficulty *math.HexOrDecimal256
	BaseFee    *math.HexOrDecimal256
	Alloc      map[common.UnprefixedAddress]GenesisAccount
}

type genesisAccountMarshaling struct {
	Code       hexutil.Bytes
	Balance    *math.HexOrDecimal256
	Nonce      math.HexOrDecimal64
	Storage    map[storageJSON]storageJSON
	PrivateKey hexutil.Bytes
}

// storageJSON represents a 256 bit byte array, but allows less than 256 bits when
// unmarshaling from hex.
type storageJSON common.Hash

func (h *storageJSON) UnmarshalText(text []byte) error {
	text = bytes.TrimPrefix(text, []byte("0x"))
	if len(text) > 64 {
		return fmt.Errorf("too many hex characters in storage key/value %q", text)
	}
	offset := len(h) - len(text)/2 // pad on the left
	if _, err := hex.Decode(h[offset:], text); err != nil {
		fmt.Println(err)
		return fmt.Errorf("invalid hex storage key/value %q", text)
	}
	return nil
}

func (h storageJSON) MarshalText() ([]byte, error) {
	return hexutil.Bytes(h[:]).MarshalText()
}

// GenesisMismatchError is raised when trying to overwrite an existing
// genesis block with an incompatible one.
type GenesisMismatchError struct {
	Stored, New common.Hash
}

func (e *GenesisMismatchError) Error() string {
	return fmt.Sprintf("database contains incompatible genesis (have %x, new %x)", e.Stored, e.New)
}

// SetupGenesisBlock writes or updates the genesis block in db.
// The block that will be used is:
//
//                          genesis == nil       genesis != nil
//                       +------------------------------------------
//     db has no genesis |  main-net default  |  genesis
//     db has genesis    |  from DB           |  genesis (if compatible)
//
// The stored chain configuration will be updated if it is compatible (i.e. does not
// specify a fork block below the local head block). In case of a conflict, the
// error is a *params.ConfigCompatError and the new, unwritten config is returned.
//
// The returned chain configuration is never nil.
func SetupGenesisBlock(db ethdb.Database, genesis *Genesis) (*params.ChainConfig, common.Hash, error) {
	return SetupGenesisBlockWithOverride(db, genesis, nil, nil)
}

<<<<<<< HEAD
func SetupGenesisBlockWithOverride(db ethdb.Database, genesis *Genesis, overrideArrowGlacier *big.Int) (*params.ChainConfig, common.Hash, error) {
=======
func SetupGenesisBlockWithOverride(db ethdb.Database, genesis *Genesis, overrideArrowGlacier, overrideTerminalTotalDifficulty *big.Int) (*params.ChainConfig, common.Hash, error) {
>>>>>>> bc6bf1e1
	if genesis != nil && genesis.Config == nil {
		return params.AllEthashProtocolChanges, common.Hash{}, errGenesisNoConfig
	}
	// Just commit the new block if there is no stored genesis block.
	stored := rawdb.ReadCanonicalHash(db, 0)
	if (stored == common.Hash{}) {
		if genesis == nil {
			log.Info("Writing default main-net genesis block")
			genesis = DefaultGenesisBlock()
		} else {
			log.Info("Writing custom genesis block")
		}
		block, err := genesis.Commit(db)
		if err != nil {
			return genesis.Config, common.Hash{}, err
		}
		return genesis.Config, block.Hash(), nil
	}
	// We have the genesis block in database(perhaps in ancient database)
	// but the corresponding state is missing.
	header := rawdb.ReadHeader(db, stored, 0)
	if _, err := state.New(header.Root, state.NewDatabaseWithConfig(db, nil), nil); err != nil {
		if genesis == nil {
			genesis = DefaultGenesisBlock()
		}
		// Ensure the stored genesis matches with the given one.
		hash := genesis.ToBlock(nil).Hash()
		if hash != stored {
			return genesis.Config, hash, &GenesisMismatchError{stored, hash}
		}
		block, err := genesis.Commit(db)
		if err != nil {
			return genesis.Config, hash, err
		}
		return genesis.Config, block.Hash(), nil
	}
	// Check whether the genesis block is already written.
	if genesis != nil {
		hash := genesis.ToBlock(nil).Hash()
		if hash != stored {
			return genesis.Config, hash, &GenesisMismatchError{stored, hash}
		}
	}
	// Get the existing chain configuration.
	newcfg := genesis.configOrDefault(stored)
	if overrideArrowGlacier != nil {
		newcfg.ArrowGlacierBlock = overrideArrowGlacier
<<<<<<< HEAD
=======
	}
	if overrideTerminalTotalDifficulty != nil {
		newcfg.TerminalTotalDifficulty = overrideTerminalTotalDifficulty
>>>>>>> bc6bf1e1
	}
	if err := newcfg.CheckConfigForkOrder(); err != nil {
		return newcfg, common.Hash{}, err
	}
	storedcfg := rawdb.ReadChainConfig(db, stored)
	if storedcfg == nil {
		log.Warn("Found genesis block without chain config")
		rawdb.WriteChainConfig(db, stored, newcfg)
		return newcfg, stored, nil
	}
	// Special case: don't change the existing config of a non-mainnet chain if no new
	// config is supplied. These chains would get AllProtocolChanges (and a compat error)
	// if we just continued here.
	if genesis == nil && stored != params.MainnetGenesisHash {
		return storedcfg, stored, nil
	}
	// Check config compatibility and write the config. Compatibility errors
	// are returned to the caller unless we're already at block zero.
	height := rawdb.ReadHeaderNumber(db, rawdb.ReadHeadHeaderHash(db))
	if height == nil {
		return newcfg, stored, fmt.Errorf("missing block number for head header hash")
	}
	compatErr := storedcfg.CheckCompatible(newcfg, *height)
	if compatErr != nil && *height != 0 && compatErr.RewindTo != 0 {
		return newcfg, stored, compatErr
	}
	rawdb.WriteChainConfig(db, stored, newcfg)
	return newcfg, stored, nil
}

func (g *Genesis) configOrDefault(ghash common.Hash) *params.ChainConfig {
	switch {
	case g != nil:
		return g.Config
	case ghash == params.MainnetGenesisHash:
		return params.MainnetChainConfig
	case ghash == params.RopstenGenesisHash:
		return params.RopstenChainConfig
	case ghash == params.SepoliaGenesisHash:
		return params.SepoliaChainConfig
	case ghash == params.RinkebyGenesisHash:
		return params.RinkebyChainConfig
	case ghash == params.GoerliGenesisHash:
		return params.GoerliChainConfig
	case ghash == params.SyscoinGenesisHash:
		return params.SyscoinChainConfig
	case ghash == params.TanenbaumGenesisHash:
		return params.TanenbaumChainConfig
	default:
		return params.AllEthashProtocolChanges
	}
}

// ToBlock creates the genesis block and writes state of a genesis specification
// to the given database (or discards it if nil).
func (g *Genesis) ToBlock(db ethdb.Database) *types.Block {
	if db == nil {
		db = rawdb.NewMemoryDatabase()
	}
	statedb, err := state.New(common.Hash{}, state.NewDatabase(db), nil)
	if err != nil {
		panic(err)
	}
	for addr, account := range g.Alloc {
		statedb.AddBalance(addr, account.Balance)
		statedb.SetCode(addr, account.Code)
		statedb.SetNonce(addr, account.Nonce)
		for key, value := range account.Storage {
			statedb.SetState(addr, key, value)
		}
	}
	root := statedb.IntermediateRoot(false)
	head := &types.Header{
		Number:     new(big.Int).SetUint64(g.Number),
		Nonce:      types.EncodeNonce(g.Nonce),
		Time:       g.Timestamp,
		ParentHash: g.ParentHash,
		Extra:      g.ExtraData,
		GasLimit:   g.GasLimit,
		GasUsed:    g.GasUsed,
		BaseFee:    g.BaseFee,
		Difficulty: g.Difficulty,
		MixDigest:  g.Mixhash,
		Coinbase:   g.Coinbase,
		Root:       root,
	}
	if g.GasLimit == 0 {
		head.GasLimit = params.GenesisGasLimit
	}
	if g.Difficulty == nil {
		head.Difficulty = params.GenesisDifficulty
	}
	if g.Config != nil && g.Config.IsLondon(common.Big0) {
		if g.BaseFee != nil {
			head.BaseFee = g.BaseFee
		} else {
			head.BaseFee = new(big.Int).SetUint64(params.InitialBaseFee)
		}
	}
	statedb.Commit(false)
	statedb.Database().TrieDB().Commit(root, true, nil)

	return types.NewBlock(head, nil, nil, nil, trie.NewStackTrie(nil))
}

// Commit writes the block and state of a genesis specification to the database.
// The block is committed as the canonical head block.
func (g *Genesis) Commit(db ethdb.Database) (*types.Block, error) {
	block := g.ToBlock(db)
	if block.Number().Sign() != 0 {
		return nil, errors.New("can't commit genesis block with number > 0")
	}
	config := g.Config
	if config == nil {
		config = params.AllEthashProtocolChanges
	}
	if err := config.CheckConfigForkOrder(); err != nil {
		return nil, err
	}
	if config.Clique != nil && len(block.Extra()) == 0 {
		return nil, errors.New("can't start clique chain without signers")
	}
	rawdb.WriteTd(db, block.Hash(), block.NumberU64(), block.Difficulty())
	rawdb.WriteBlock(db, block)
	rawdb.WriteReceipts(db, block.Hash(), block.NumberU64(), nil)
	rawdb.WriteCanonicalHash(db, block.Hash(), block.NumberU64())
	rawdb.WriteHeadBlockHash(db, block.Hash())
	rawdb.WriteHeadFastBlockHash(db, block.Hash())
	rawdb.WriteHeadHeaderHash(db, block.Hash())
	rawdb.WriteChainConfig(db, block.Hash(), config)
	return block, nil
}

// MustCommit writes the genesis block and state to db, panicking on error.
// The block is committed as the canonical head block.
func (g *Genesis) MustCommit(db ethdb.Database) *types.Block {
	block, err := g.Commit(db)
	if err != nil {
		panic(err)
	}
	return block
}

// GenesisBlockForTesting creates and writes a block in which addr has the given wei balance.
func GenesisBlockForTesting(db ethdb.Database, addr common.Address, balance *big.Int) *types.Block {
	g := Genesis{
		Alloc:   GenesisAlloc{addr: {Balance: balance}},
		BaseFee: big.NewInt(params.InitialBaseFee),
	}
	return g.MustCommit(db)
}

// DefaultGenesisBlock returns the Ethereum main net genesis block.
func DefaultGenesisBlock() *Genesis {
	return &Genesis{
		Config:     params.MainnetChainConfig,
		Nonce:      66,
		ExtraData:  hexutil.MustDecode("0x11bbe8db4e347b4e8c937c1c8370e4b5ed33adb3db69cbdb7a38e1e50b1b82fa"),
		GasLimit:   5000,
		Difficulty: big.NewInt(17179869184),
		Alloc:      decodePrealloc(mainnetAllocData),
	}
}

// DefaultRopstenGenesisBlock returns the Ropsten network genesis block.
func DefaultRopstenGenesisBlock() *Genesis {
	return &Genesis{
		Config:     params.RopstenChainConfig,
		Nonce:      66,
		ExtraData:  hexutil.MustDecode("0x3535353535353535353535353535353535353535353535353535353535353535"),
		GasLimit:   16777216,
		Difficulty: big.NewInt(1048576),
		Alloc:      decodePrealloc(ropstenAllocData),
	}
}

// DefaultRinkebyGenesisBlock returns the Rinkeby network genesis block.
func DefaultRinkebyGenesisBlock() *Genesis {
	return &Genesis{
		Config:     params.RinkebyChainConfig,
		Timestamp:  1492009146,
		ExtraData:  hexutil.MustDecode("0x52657370656374206d7920617574686f7269746168207e452e436172746d616e42eb768f2244c8811c63729a21a3569731535f067ffc57839b00206d1ad20c69a1981b489f772031b279182d99e65703f0076e4812653aab85fca0f00000000000000000000000000000000000000000000000000000000000000000000000000000000000000000000000000000000000000000000000000000000000"),
		GasLimit:   4700000,
		Difficulty: big.NewInt(1),
		Alloc:      decodePrealloc(rinkebyAllocData),
	}
}

// DefaultGoerliGenesisBlock returns the Görli network genesis block.
func DefaultGoerliGenesisBlock() *Genesis {
	return &Genesis{
		Config:     params.GoerliChainConfig,
		Timestamp:  1548854791,
		ExtraData:  hexutil.MustDecode("0x22466c6578692069732061207468696e6722202d204166726900000000000000e0a2bd4258d2768837baa26a28fe71dc079f84c70000000000000000000000000000000000000000000000000000000000000000000000000000000000000000000000000000000000000000000000000000000000"),
		GasLimit:   10485760,
		Difficulty: big.NewInt(1),
		Alloc:      decodePrealloc(goerliAllocData),
	}
}

<<<<<<< HEAD
// SYSCOIN
func DefaultSyscoinGenesisBlock() *Genesis {
	return &Genesis{
		Config:     params.SyscoinChainConfig,
		Timestamp:  0x60d7aef6,
		ExtraData:  hexutil.MustDecode("0x00"),
		GasLimit:   0x7A1200,
		Difficulty: big.NewInt(1),
		Alloc:      decodePrealloc(syscoinAllocData),
	}
}
func DefaultTanenbaumGenesisBlock() *Genesis {
	return &Genesis{
		Config:     params.TanenbaumChainConfig,
		Timestamp:  0x60d6aef5,
		ExtraData:  hexutil.MustDecode("0x00"),
		GasLimit:   0x7A1200,
		Difficulty: big.NewInt(1),
		Alloc:      decodePrealloc(syscoinAllocData),
	}
}
=======
>>>>>>> bc6bf1e1
// DefaultSepoliaGenesisBlock returns the Sepolia network genesis block.
func DefaultSepoliaGenesisBlock() *Genesis {
	return &Genesis{
		Config:     params.SepoliaChainConfig,
		Nonce:      0,
		ExtraData:  []byte("Sepolia, Athens, Attica, Greece!"),
		GasLimit:   0x1c9c380,
		Difficulty: big.NewInt(0x20000),
		Timestamp:  1633267481,
		Alloc:      decodePrealloc(sepoliaAllocData),
	}
}

// DeveloperGenesisBlock returns the 'geth --dev' genesis block.
func DeveloperGenesisBlock(period uint64, gasLimit uint64, faucet common.Address) *Genesis {
	// Override the default period to the user requested one
	config := *params.AllCliqueProtocolChanges
	config.Clique = &params.CliqueConfig{
		Period: period,
		Epoch:  config.Clique.Epoch,
	}

	// Assemble and return the genesis with the precompiles and faucet pre-funded
	return &Genesis{
		Config:     &config,
		ExtraData:  append(append(make([]byte, 32), faucet[:]...), make([]byte, crypto.SignatureLength)...),
		GasLimit:   gasLimit,
		BaseFee:    big.NewInt(params.InitialBaseFee),
		Difficulty: big.NewInt(1),
		Alloc: map[common.Address]GenesisAccount{
			common.BytesToAddress([]byte{1}): {Balance: big.NewInt(1)}, // ECRecover
			common.BytesToAddress([]byte{2}): {Balance: big.NewInt(1)}, // SHA256
			common.BytesToAddress([]byte{3}): {Balance: big.NewInt(1)}, // RIPEMD
			common.BytesToAddress([]byte{4}): {Balance: big.NewInt(1)}, // Identity
			common.BytesToAddress([]byte{5}): {Balance: big.NewInt(1)}, // ModExp
			common.BytesToAddress([]byte{6}): {Balance: big.NewInt(1)}, // ECAdd
			common.BytesToAddress([]byte{7}): {Balance: big.NewInt(1)}, // ECScalarMul
			common.BytesToAddress([]byte{8}): {Balance: big.NewInt(1)}, // ECPairing
			common.BytesToAddress([]byte{9}): {Balance: big.NewInt(1)}, // BLAKE2b
			faucet:                           {Balance: new(big.Int).Sub(new(big.Int).Lsh(big.NewInt(1), 256), big.NewInt(9))},
		},
	}
}

func decodePrealloc(data string) GenesisAlloc {
	var p []struct{ Addr, Balance *big.Int }
	if err := rlp.NewStream(strings.NewReader(data), 0).Decode(&p); err != nil {
		panic(err)
	}
	ga := make(GenesisAlloc, len(p))
	for _, account := range p {
		ga[common.BigToAddress(account.Addr)] = GenesisAccount{Balance: account.Balance}
	}
	return ga
}<|MERGE_RESOLUTION|>--- conflicted
+++ resolved
@@ -158,11 +158,7 @@
 	return SetupGenesisBlockWithOverride(db, genesis, nil, nil)
 }
 
-<<<<<<< HEAD
-func SetupGenesisBlockWithOverride(db ethdb.Database, genesis *Genesis, overrideArrowGlacier *big.Int) (*params.ChainConfig, common.Hash, error) {
-=======
 func SetupGenesisBlockWithOverride(db ethdb.Database, genesis *Genesis, overrideArrowGlacier, overrideTerminalTotalDifficulty *big.Int) (*params.ChainConfig, common.Hash, error) {
->>>>>>> bc6bf1e1
 	if genesis != nil && genesis.Config == nil {
 		return params.AllEthashProtocolChanges, common.Hash{}, errGenesisNoConfig
 	}
@@ -210,12 +206,9 @@
 	newcfg := genesis.configOrDefault(stored)
 	if overrideArrowGlacier != nil {
 		newcfg.ArrowGlacierBlock = overrideArrowGlacier
-<<<<<<< HEAD
-=======
 	}
 	if overrideTerminalTotalDifficulty != nil {
 		newcfg.TerminalTotalDifficulty = overrideTerminalTotalDifficulty
->>>>>>> bc6bf1e1
 	}
 	if err := newcfg.CheckConfigForkOrder(); err != nil {
 		return newcfg, common.Hash{}, err
@@ -416,7 +409,6 @@
 	}
 }
 
-<<<<<<< HEAD
 // SYSCOIN
 func DefaultSyscoinGenesisBlock() *Genesis {
 	return &Genesis{
@@ -438,8 +430,6 @@
 		Alloc:      decodePrealloc(syscoinAllocData),
 	}
 }
-=======
->>>>>>> bc6bf1e1
 // DefaultSepoliaGenesisBlock returns the Sepolia network genesis block.
 func DefaultSepoliaGenesisBlock() *Genesis {
 	return &Genesis{
