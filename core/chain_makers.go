// Copyright 2015 The go-ethereum Authors
// This file is part of the go-ethereum library.
//
// The go-ethereum library is free software: you can redistribute it and/or modify
// it under the terms of the GNU Lesser General Public License as published by
// the Free Software Foundation, either version 3 of the License, or
// (at your option) any later version.
//
// The go-ethereum library is distributed in the hope that it will be useful,
// but WITHOUT ANY WARRANTY; without even the implied warranty of
// MERCHANTABILITY or FITNESS FOR A PARTICULAR PURPOSE. See the
// GNU Lesser General Public License for more details.
//
// You should have received a copy of the GNU Lesser General Public License
// along with the go-ethereum library. If not, see <http://www.gnu.org/licenses/>.

package core

import (
	"fmt"
	"math/big"

	"github.com/ethereum/go-ethereum/common"
	"github.com/ethereum/go-ethereum/consensus"
	"github.com/ethereum/go-ethereum/consensus/misc"
	"github.com/ethereum/go-ethereum/core/state"
	"github.com/ethereum/go-ethereum/core/types"
	"github.com/ethereum/go-ethereum/core/vm"
	"github.com/ethereum/go-ethereum/ethdb"
	"github.com/ethereum/go-ethereum/params"
)

// BlockGen creates blocks for testing.
// See GenerateChain for a detailed explanation.
type BlockGen struct {
	i       int
	parent  *types.Block
	chain   []*types.Block
	header  *types.Header
	statedb *state.StateDB

	gasPool  *GasPool
	txs      []*types.Transaction
	receipts []*types.Receipt
	uncles   []*types.Header

	config *params.ChainConfig
	engine consensus.Engine
}

// SetCoinbase sets the coinbase of the generated block.
// It can be called at most once.
func (b *BlockGen) SetCoinbase(addr common.Address) {
	if b.gasPool != nil {
		if len(b.txs) > 0 {
			panic("coinbase must be set before adding transactions")
		}
		panic("coinbase can only be set once")
	}
	b.header.Coinbase = addr
	b.gasPool = new(GasPool).AddGas(b.header.GasLimit)
}

// SetExtra sets the extra data field of the generated block.
func (b *BlockGen) SetExtra(data []byte) {
	b.header.Extra = data
}

// SetNonce sets the nonce field of the generated block.
func (b *BlockGen) SetNonce(nonce types.BlockNonce) {
	b.header.Nonce = nonce
}

// SetDifficulty sets the difficulty field of the generated block. This method is
// useful for Clique tests where the difficulty does not depend on time. For the
// ethash tests, please use OffsetTime, which implicitly recalculates the diff.
func (b *BlockGen) SetDifficulty(diff *big.Int) {
	b.header.Difficulty = diff
}

// AddTx adds a transaction to the generated block. If no coinbase has
// been set, the block's coinbase is set to the zero address.
//
// AddTx panics if the transaction cannot be executed. In addition to
// the protocol-imposed limitations (gas limit, etc.), there are some
// further limitations on the content of transactions that can be
// added. Notably, contract code relying on the BLOCKHASH instruction
// will panic during execution.
func (b *BlockGen) AddTx(tx *types.Transaction) {
	b.AddTxWithChain(nil, tx)
}

// AddTxWithChain adds a transaction to the generated block. If no coinbase has
// been set, the block's coinbase is set to the zero address.
//
// AddTxWithChain panics if the transaction cannot be executed. In addition to
// the protocol-imposed limitations (gas limit, etc.), there are some
// further limitations on the content of transactions that can be
// added. If contract code relies on the BLOCKHASH instruction,
// the block in chain will be returned.
func (b *BlockGen) AddTxWithChain(bc *BlockChain, tx *types.Transaction) {
	if b.gasPool == nil {
		b.SetCoinbase(common.Address{})
	}
	b.statedb.Prepare(tx.Hash(), len(b.txs))
	receipt, err := ApplyTransaction(b.config, bc, &b.header.Coinbase, b.gasPool, b.statedb, b.header, tx, &b.header.GasUsed, vm.Config{})
	if err != nil {
		panic(err)
	}
	b.txs = append(b.txs, tx)
	b.receipts = append(b.receipts, receipt)
}

// GetBalance returns the balance of the given address at the generated block.
func (b *BlockGen) GetBalance(addr common.Address) *big.Int {
	return b.statedb.GetBalance(addr)
}

// AddUncheckedTx forcefully adds a transaction to the block without any
// validation.
//
// AddUncheckedTx will cause consensus failures when used during real
// chain processing. This is best used in conjunction with raw block insertion.
func (b *BlockGen) AddUncheckedTx(tx *types.Transaction) {
	b.txs = append(b.txs, tx)
}

// Number returns the block number of the block being generated.
func (b *BlockGen) Number() *big.Int {
	return new(big.Int).Set(b.header.Number)
}

// BaseFee returns the EIP-1559 base fee of the block being generated.
func (b *BlockGen) BaseFee() *big.Int {
	return new(big.Int).Set(b.header.BaseFee)
}

// AddUncheckedReceipt forcefully adds a receipts to the block without a
// backing transaction.
//
// AddUncheckedReceipt will cause consensus failures when used during real
// chain processing. This is best used in conjunction with raw block insertion.
func (b *BlockGen) AddUncheckedReceipt(receipt *types.Receipt) {
	b.receipts = append(b.receipts, receipt)
}

// TxNonce returns the next valid transaction nonce for the
// account at addr. It panics if the account does not exist.
func (b *BlockGen) TxNonce(addr common.Address) uint64 {
	if !b.statedb.Exist(addr) {
		panic("account does not exist")
	}
	return b.statedb.GetNonce(addr)
}

// AddUncle adds an uncle header to the generated block.
func (b *BlockGen) AddUncle(h *types.Header) {
	// The uncle will have the same timestamp and auto-generated difficulty
	h.Time = b.header.Time

	var parent *types.Header
	for i := b.i - 1; i >= 0; i-- {
		if b.chain[i].Hash() == h.ParentHash {
			parent = b.chain[i].Header()
			break
		}
	}
	chainreader := &fakeChainReader{config: b.config}
	h.Difficulty = b.engine.CalcDifficulty(chainreader, b.header.Time, parent)

	// The gas limit and price should be derived from the parent
	h.GasLimit = parent.GasLimit
	if b.config.IsLondon(h.Number) {
		h.BaseFee = misc.CalcBaseFee(b.config, parent)
		if !b.config.IsLondon(parent.Number) {
			parentGasLimit := parent.GasLimit * params.ElasticityMultiplier
			h.GasLimit = CalcGasLimit(parentGasLimit, parentGasLimit)
		}
	}
	b.uncles = append(b.uncles, h)
}

// PrevBlock returns a previously generated block by number. It panics if
// num is greater or equal to the number of the block being generated.
// For index -1, PrevBlock returns the parent block given to GenerateChain.
func (b *BlockGen) PrevBlock(index int) *types.Block {
	if index >= b.i {
		panic(fmt.Errorf("block index %d out of range (%d,%d)", index, -1, b.i))
	}
	if index == -1 {
		return b.parent
	}
	return b.chain[index]
}

// OffsetTime modifies the time instance of a block, implicitly changing its
// associated difficulty. It's useful to test scenarios where forking is not
// tied to chain length directly.
func (b *BlockGen) OffsetTime(seconds int64) {
	b.header.Time += uint64(seconds)
	if b.header.Time <= b.parent.Header().Time {
		panic("block time out of range")
	}
	chainreader := &fakeChainReader{config: b.config}
	b.header.Difficulty = b.engine.CalcDifficulty(chainreader, b.header.Time, b.parent.Header())
}

// GenerateChain creates a chain of n blocks. The first block's
// parent will be the provided parent. db is used to store
// intermediate states and should contain the parent's state trie.
//
// The generator function is called with a new block generator for
// every block. Any transactions and uncles added to the generator
// become part of the block. If gen is nil, the blocks will be empty
// and their coinbase will be the zero address.
//
// Blocks created by GenerateChain do not contain valid proof of work
// values. Inserting them into BlockChain requires use of FakePow or
// a similar non-validating proof of work implementation.
func GenerateChain(config *params.ChainConfig, parent *types.Block, engine consensus.Engine, db ethdb.Database, n int, gen func(int, *BlockGen)) ([]*types.Block, []types.Receipts) {
	if config == nil {
		config = params.TestChainConfig
	}
	blocks, receipts := make(types.Blocks, n), make([]types.Receipts, n)
	chainreader := &fakeChainReader{config: config}
	genblock := func(i int, parent *types.Block, statedb *state.StateDB) (*types.Block, types.Receipts) {
		b := &BlockGen{i: i, chain: blocks, parent: parent, statedb: statedb, config: config, engine: engine}
		b.header = makeHeader(chainreader, parent, statedb, b.engine)

		// Set the difficulty for clique block. The chain maker doesn't have access
		// to a chain, so the difficulty will be left unset (nil). Set it here to the
		// correct value.
		if b.header.Difficulty == nil {
			if config.TerminalTotalDifficulty == nil {
				// Clique chain
				b.header.Difficulty = big.NewInt(2)
			} else {
				// Post-merge chain
				b.header.Difficulty = big.NewInt(0)
			}
		}
		// Mutate the state and block according to any hard-fork specs
		if daoBlock := config.DAOForkBlock; daoBlock != nil {
			limit := new(big.Int).Add(daoBlock, params.DAOForkExtraRange)
			if b.header.Number.Cmp(daoBlock) >= 0 && b.header.Number.Cmp(limit) < 0 {
				if config.DAOForkSupport {
					b.header.Extra = common.CopyBytes(params.DAOForkBlockExtra)
				}
			}
		}
		if config.DAOForkSupport && config.DAOForkBlock != nil && config.DAOForkBlock.Cmp(b.header.Number) == 0 {
			misc.ApplyDAOHardFork(statedb)
		}
		// Execute any user modifications to the block
		if gen != nil {
			gen(i, b)
		}
		if b.engine != nil {
			// Finalize and seal the block
			block, _ := b.engine.FinalizeAndAssemble(chainreader, b.header, statedb, b.txs, b.uncles, b.receipts)

			// Write state changes to db
			root, err := statedb.Commit(config.IsEIP158(b.header.Number))
			if err != nil {
				panic(fmt.Sprintf("state write error: %v", err))
			}
			if err := statedb.Database().TrieDB().Commit(root, false, nil); err != nil {
				panic(fmt.Sprintf("trie write error: %v", err))
			}
			return block, b.receipts
		}
		return nil, nil
	}
	for i := 0; i < n; i++ {
		statedb, err := state.New(parent.Root(), state.NewDatabase(db), nil)
		if err != nil {
			panic(err)
		}
		block, receipt := genblock(i, parent, statedb)
		blocks[i] = block
		receipts[i] = receipt
		parent = block
	}
	return blocks, receipts
}

func makeHeader(chain consensus.ChainReader, parent *types.Block, state *state.StateDB, engine consensus.Engine) *types.Header {
	var time uint64
	if parent.Time() == 0 {
		time = 10
	} else {
		time = parent.Time() + 10 // block time is fixed at 10 seconds
	}
	header := &types.Header{
		Root:       state.IntermediateRoot(chain.Config().IsEIP158(parent.Number())),
		ParentHash: parent.Hash(),
		Coinbase:   parent.Coinbase(),
		Difficulty: engine.CalcDifficulty(chain, time, &types.Header{
			Number:     parent.Number(),
			Time:       time - 10,
			Difficulty: parent.Difficulty(),
			UncleHash:  parent.UncleHash(),
		}),
		GasLimit: parent.GasLimit(),
		Number:   new(big.Int).Add(parent.Number(), common.Big1),
		Time:     time,
	}
	if chain.Config().IsLondon(header.Number) {
		header.BaseFee = misc.CalcBaseFee(chain.Config(), parent.Header())
		if !chain.Config().IsLondon(parent.Number()) {
			parentGasLimit := parent.GasLimit() * params.ElasticityMultiplier
			header.GasLimit = CalcGasLimit(parentGasLimit, parentGasLimit)
		}
	}
	return header
}

// makeHeaderChain creates a deterministic chain of headers rooted at parent.
func makeHeaderChain(parent *types.Header, n int, engine consensus.Engine, db ethdb.Database, seed int) []*types.Header {
	blocks := makeBlockChain(types.NewBlockWithHeader(parent), n, engine, db, seed)
	headers := make([]*types.Header, len(blocks))
	for i, block := range blocks {
		headers[i] = block.Header()
	}
	return headers
}

// makeBlockChain creates a deterministic chain of blocks rooted at parent.
func makeBlockChain(parent *types.Block, n int, engine consensus.Engine, db ethdb.Database, seed int) []*types.Block {
	blocks, _ := GenerateChain(params.TestChainConfig, parent, engine, db, n, func(i int, b *BlockGen) {
		b.SetCoinbase(common.Address{0: byte(seed), 19: byte(i)})
	})
	return blocks
}

type fakeChainReader struct {
	config *params.ChainConfig
}

// Config returns the chain configuration.
func (cr *fakeChainReader) Config() *params.ChainConfig {
	return cr.config
}

func (cr *fakeChainReader) CurrentHeader() *types.Header                            { return nil }
func (cr *fakeChainReader) GetHeaderByNumber(number uint64) *types.Header           { return nil }
func (cr *fakeChainReader) GetHeaderByHash(hash common.Hash) *types.Header          { return nil }
func (cr *fakeChainReader) GetHeader(hash common.Hash, number uint64) *types.Header { return nil }
func (cr *fakeChainReader) GetBlock(hash common.Hash, number uint64) *types.Block   { return nil }
<<<<<<< HEAD
// SYSCOIN
func (cr *fakeChainReader) HasNEVMMapping(hash common.Hash) bool { return false }
=======
func (cr *fakeChainReader) GetTd(hash common.Hash, number uint64) *big.Int          { return nil }
>>>>>>> bc6bf1e1
<|MERGE_RESOLUTION|>--- conflicted
+++ resolved
@@ -347,9 +347,6 @@
 func (cr *fakeChainReader) GetHeaderByHash(hash common.Hash) *types.Header          { return nil }
 func (cr *fakeChainReader) GetHeader(hash common.Hash, number uint64) *types.Header { return nil }
 func (cr *fakeChainReader) GetBlock(hash common.Hash, number uint64) *types.Block   { return nil }
-<<<<<<< HEAD
 // SYSCOIN
 func (cr *fakeChainReader) HasNEVMMapping(hash common.Hash) bool { return false }
-=======
-func (cr *fakeChainReader) GetTd(hash common.Hash, number uint64) *big.Int          { return nil }
->>>>>>> bc6bf1e1
+func (cr *fakeChainReader) GetTd(hash common.Hash, number uint64) *big.Int          { return nil }