--- conflicted
+++ resolved
@@ -138,8 +138,6 @@
 				{6000000, ID{Hash: checksumToBytes(0xB8C6299D), Next: 0}},       // Future London block
 			},
 		},
-<<<<<<< HEAD
-=======
 		// Sepolia test cases
 		{
 			params.SepoliaChainConfig,
@@ -150,7 +148,6 @@
 				{1735371, ID{Hash: checksumToBytes(0xb96cbd13), Next: 0}},       // First MergeNetsplit block
 			},
 		},
->>>>>>> 4b9c307d
 		// Merge test cases
 		{
 			&mergeConfig,
