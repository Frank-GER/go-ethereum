--- conflicted
+++ resolved
@@ -61,18 +61,9 @@
 		CanTransfer: CanTransfer,
 		Transfer:    Transfer,
 		GetHash:     GetHashFn(header, chain),
-<<<<<<< HEAD
 		// SYSCOIN
 		ReadSYSHash:  ReadSYSHashFn(chain),
 		ReadDataHash: ReadDataHashFn(chain),
-		Coinbase:     beneficiary,
-		BlockNumber:  new(big.Int).Set(header.Number),
-		Time:         new(big.Int).SetUint64(header.Time),
-		Difficulty:   new(big.Int).Set(header.Difficulty),
-		BaseFee:      baseFee,
-		GasLimit:     header.GasLimit,
-		Random:       random,
-=======
 		Coinbase:    beneficiary,
 		BlockNumber: new(big.Int).Set(header.Number),
 		Time:        header.Time,
@@ -80,7 +71,6 @@
 		BaseFee:     baseFee,
 		GasLimit:    header.GasLimit,
 		Random:      random,
->>>>>>> 2a2b0419
 	}
 }
 
