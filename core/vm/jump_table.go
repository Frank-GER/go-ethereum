// Copyright 2015 The go-ethereum Authors
// This file is part of the go-ethereum library.
//
// The go-ethereum library is free software: you can redistribute it and/or modify
// it under the terms of the GNU Lesser General Public License as published by
// the Free Software Foundation, either version 3 of the License, or
// (at your option) any later version.
//
// The go-ethereum library is distributed in the hope that it will be useful,
// but WITHOUT ANY WARRANTY; without even the implied warranty of
// MERCHANTABILITY or FITNESS FOR A PARTICULAR PURPOSE. See the
// GNU Lesser General Public License for more details.
//
// You should have received a copy of the GNU Lesser General Public License
// along with the go-ethereum library. If not, see <http://www.gnu.org/licenses/>.

package vm

import (
	"fmt"

	"github.com/ethereum/go-ethereum/params"
)

type (
	executionFunc func(pc *uint64, interpreter *EVMInterpreter, callContext *ScopeContext) ([]byte, error)
	gasFunc       func(*EVM, *Contract, *Stack, *Memory, uint64) (uint64, error) // last parameter is the requested memory size as a uint64
	// memorySizeFunc returns the required size, and whether the operation overflowed a uint64
	memorySizeFunc func(*Stack) (size uint64, overflow bool)
)

type operation struct {
	// execute is the operation function
	execute     executionFunc
	constantGas uint64
	dynamicGas  gasFunc
	// minStack tells how many stack items are required
	minStack int
	// maxStack specifies the max length the stack can have for this operation
	// to not overflow the stack.
	maxStack int

	// memorySize returns the memory size required for the operation
	memorySize memorySizeFunc
}

var (
	frontierInstructionSet         = newFrontierInstructionSet()
	homesteadInstructionSet        = newHomesteadInstructionSet()
	tangerineWhistleInstructionSet = newTangerineWhistleInstructionSet()
	spuriousDragonInstructionSet   = newSpuriousDragonInstructionSet()
	byzantiumInstructionSet        = newByzantiumInstructionSet()
	constantinopleInstructionSet   = newConstantinopleInstructionSet()
	istanbulInstructionSet         = newIstanbulInstructionSet()
	berlinInstructionSet           = newBerlinInstructionSet()
	londonInstructionSet           = newLondonInstructionSet()
	mergeInstructionSet            = newMergeInstructionSet()
	shanghaiInstructionSet         = newShanghaiInstructionSet()
)

// JumpTable contains the EVM opcodes supported at a given fork.
type JumpTable [256]*operation

func validate(jt JumpTable) JumpTable {
	for i, op := range jt {
		if op == nil {
			panic(fmt.Sprintf("op %#x is not set", i))
		}
		// The interpreter has an assumption that if the memorySize function is
		// set, then the dynamicGas function is also set. This is a somewhat
		// arbitrary assumption, and can be removed if we need to -- but it
		// allows us to avoid a condition check. As long as we have that assumption
		// in there, this little sanity check prevents us from merging in a
		// change which violates it.
		if op.memorySize != nil && op.dynamicGas == nil {
			panic(fmt.Sprintf("op %v has dynamic memory but not dynamic gas", OpCode(i).String()))
		}
	}
	return jt
}

func newShanghaiInstructionSet() JumpTable {
<<<<<<< HEAD
	// SYSCOIN
	instructionSet := newLondonInstructionSet()
	enable3860(&instructionSet)
=======
	instructionSet := newMergeInstructionSet()
	enable3855(&instructionSet) // PUSH0 instruction
	enable3860(&instructionSet) // Limit and meter initcode
>>>>>>> 0e486a56
	return validate(instructionSet)
}

func newMergeInstructionSet() JumpTable {
	instructionSet := newLondonInstructionSet()
	instructionSet[PREVRANDAO] = &operation{
		execute:     opRandom,
		constantGas: GasQuickStep,
		minStack:    minStack(0, 1),
		maxStack:    maxStack(0, 1),
	}
	return validate(instructionSet)
}

// newLondonInstructionSet returns the frontier, homestead, byzantium,
// contantinople, istanbul, petersburg, berlin and london instructions.
func newLondonInstructionSet() JumpTable {
	instructionSet := newBerlinInstructionSet()
	enable3529(&instructionSet) // EIP-3529: Reduction in refunds https://eips.ethereum.org/EIPS/eip-3529
	enable3198(&instructionSet) // Base fee opcode https://eips.ethereum.org/EIPS/eip-3198
	return validate(instructionSet)
}

// newBerlinInstructionSet returns the frontier, homestead, byzantium,
// contantinople, istanbul, petersburg and berlin instructions.
func newBerlinInstructionSet() JumpTable {
	instructionSet := newIstanbulInstructionSet()
	enable2929(&instructionSet) // Access lists for trie accesses https://eips.ethereum.org/EIPS/eip-2929
	return validate(instructionSet)
}

// newIstanbulInstructionSet returns the frontier, homestead, byzantium,
// contantinople, istanbul and petersburg instructions.
func newIstanbulInstructionSet() JumpTable {
	instructionSet := newConstantinopleInstructionSet()

	enable1344(&instructionSet) // ChainID opcode - https://eips.ethereum.org/EIPS/eip-1344
	enable1884(&instructionSet) // Reprice reader opcodes - https://eips.ethereum.org/EIPS/eip-1884
	enable2200(&instructionSet) // Net metered SSTORE - https://eips.ethereum.org/EIPS/eip-2200

	return validate(instructionSet)
}

// newConstantinopleInstructionSet returns the frontier, homestead,
// byzantium and contantinople instructions.
func newConstantinopleInstructionSet() JumpTable {
	instructionSet := newByzantiumInstructionSet()
	instructionSet[SHL] = &operation{
		execute:     opSHL,
		constantGas: GasFastestStep,
		minStack:    minStack(2, 1),
		maxStack:    maxStack(2, 1),
	}
	instructionSet[SHR] = &operation{
		execute:     opSHR,
		constantGas: GasFastestStep,
		minStack:    minStack(2, 1),
		maxStack:    maxStack(2, 1),
	}
	instructionSet[SAR] = &operation{
		execute:     opSAR,
		constantGas: GasFastestStep,
		minStack:    minStack(2, 1),
		maxStack:    maxStack(2, 1),
	}
	instructionSet[EXTCODEHASH] = &operation{
		execute:     opExtCodeHash,
		constantGas: params.ExtcodeHashGasConstantinople,
		minStack:    minStack(1, 1),
		maxStack:    maxStack(1, 1),
	}
	instructionSet[CREATE2] = &operation{
		execute:     opCreate2,
		constantGas: params.Create2Gas,
		dynamicGas:  gasCreate2,
		minStack:    minStack(4, 1),
		maxStack:    maxStack(4, 1),
		memorySize:  memoryCreate2,
	}
	return validate(instructionSet)
}

// newByzantiumInstructionSet returns the frontier, homestead and
// byzantium instructions.
func newByzantiumInstructionSet() JumpTable {
	instructionSet := newSpuriousDragonInstructionSet()
	instructionSet[STATICCALL] = &operation{
		execute:     opStaticCall,
		constantGas: params.CallGasEIP150,
		dynamicGas:  gasStaticCall,
		minStack:    minStack(6, 1),
		maxStack:    maxStack(6, 1),
		memorySize:  memoryStaticCall,
	}
	instructionSet[RETURNDATASIZE] = &operation{
		execute:     opReturnDataSize,
		constantGas: GasQuickStep,
		minStack:    minStack(0, 1),
		maxStack:    maxStack(0, 1),
	}
	instructionSet[RETURNDATACOPY] = &operation{
		execute:     opReturnDataCopy,
		constantGas: GasFastestStep,
		dynamicGas:  gasReturnDataCopy,
		minStack:    minStack(3, 0),
		maxStack:    maxStack(3, 0),
		memorySize:  memoryReturnDataCopy,
	}
	instructionSet[REVERT] = &operation{
		execute:    opRevert,
		dynamicGas: gasRevert,
		minStack:   minStack(2, 0),
		maxStack:   maxStack(2, 0),
		memorySize: memoryRevert,
	}
	return validate(instructionSet)
}

// EIP 158 a.k.a Spurious Dragon
func newSpuriousDragonInstructionSet() JumpTable {
	instructionSet := newTangerineWhistleInstructionSet()
	instructionSet[EXP].dynamicGas = gasExpEIP158
	return validate(instructionSet)
}

// EIP 150 a.k.a Tangerine Whistle
func newTangerineWhistleInstructionSet() JumpTable {
	instructionSet := newHomesteadInstructionSet()
	instructionSet[BALANCE].constantGas = params.BalanceGasEIP150
	instructionSet[EXTCODESIZE].constantGas = params.ExtcodeSizeGasEIP150
	instructionSet[SLOAD].constantGas = params.SloadGasEIP150
	instructionSet[EXTCODECOPY].constantGas = params.ExtcodeCopyBaseEIP150
	instructionSet[CALL].constantGas = params.CallGasEIP150
	instructionSet[CALLCODE].constantGas = params.CallGasEIP150
	instructionSet[DELEGATECALL].constantGas = params.CallGasEIP150
	return validate(instructionSet)
}

// newHomesteadInstructionSet returns the frontier and homestead
// instructions that can be executed during the homestead phase.
func newHomesteadInstructionSet() JumpTable {
	instructionSet := newFrontierInstructionSet()
	instructionSet[DELEGATECALL] = &operation{
		execute:     opDelegateCall,
		dynamicGas:  gasDelegateCall,
		constantGas: params.CallGasFrontier,
		minStack:    minStack(6, 1),
		maxStack:    maxStack(6, 1),
		memorySize:  memoryDelegateCall,
	}
	return validate(instructionSet)
}

// newFrontierInstructionSet returns the frontier instructions
// that can be executed during the frontier phase.
func newFrontierInstructionSet() JumpTable {
	tbl := JumpTable{
		STOP: {
			execute:     opStop,
			constantGas: 0,
			minStack:    minStack(0, 0),
			maxStack:    maxStack(0, 0),
		},
		ADD: {
			execute:     opAdd,
			constantGas: GasFastestStep,
			minStack:    minStack(2, 1),
			maxStack:    maxStack(2, 1),
		},
		MUL: {
			execute:     opMul,
			constantGas: GasFastStep,
			minStack:    minStack(2, 1),
			maxStack:    maxStack(2, 1),
		},
		SUB: {
			execute:     opSub,
			constantGas: GasFastestStep,
			minStack:    minStack(2, 1),
			maxStack:    maxStack(2, 1),
		},
		DIV: {
			execute:     opDiv,
			constantGas: GasFastStep,
			minStack:    minStack(2, 1),
			maxStack:    maxStack(2, 1),
		},
		SDIV: {
			execute:     opSdiv,
			constantGas: GasFastStep,
			minStack:    minStack(2, 1),
			maxStack:    maxStack(2, 1),
		},
		MOD: {
			execute:     opMod,
			constantGas: GasFastStep,
			minStack:    minStack(2, 1),
			maxStack:    maxStack(2, 1),
		},
		SMOD: {
			execute:     opSmod,
			constantGas: GasFastStep,
			minStack:    minStack(2, 1),
			maxStack:    maxStack(2, 1),
		},
		ADDMOD: {
			execute:     opAddmod,
			constantGas: GasMidStep,
			minStack:    minStack(3, 1),
			maxStack:    maxStack(3, 1),
		},
		MULMOD: {
			execute:     opMulmod,
			constantGas: GasMidStep,
			minStack:    minStack(3, 1),
			maxStack:    maxStack(3, 1),
		},
		EXP: {
			execute:    opExp,
			dynamicGas: gasExpFrontier,
			minStack:   minStack(2, 1),
			maxStack:   maxStack(2, 1),
		},
		SIGNEXTEND: {
			execute:     opSignExtend,
			constantGas: GasFastStep,
			minStack:    minStack(2, 1),
			maxStack:    maxStack(2, 1),
		},
		LT: {
			execute:     opLt,
			constantGas: GasFastestStep,
			minStack:    minStack(2, 1),
			maxStack:    maxStack(2, 1),
		},
		GT: {
			execute:     opGt,
			constantGas: GasFastestStep,
			minStack:    minStack(2, 1),
			maxStack:    maxStack(2, 1),
		},
		SLT: {
			execute:     opSlt,
			constantGas: GasFastestStep,
			minStack:    minStack(2, 1),
			maxStack:    maxStack(2, 1),
		},
		SGT: {
			execute:     opSgt,
			constantGas: GasFastestStep,
			minStack:    minStack(2, 1),
			maxStack:    maxStack(2, 1),
		},
		EQ: {
			execute:     opEq,
			constantGas: GasFastestStep,
			minStack:    minStack(2, 1),
			maxStack:    maxStack(2, 1),
		},
		ISZERO: {
			execute:     opIszero,
			constantGas: GasFastestStep,
			minStack:    minStack(1, 1),
			maxStack:    maxStack(1, 1),
		},
		AND: {
			execute:     opAnd,
			constantGas: GasFastestStep,
			minStack:    minStack(2, 1),
			maxStack:    maxStack(2, 1),
		},
		XOR: {
			execute:     opXor,
			constantGas: GasFastestStep,
			minStack:    minStack(2, 1),
			maxStack:    maxStack(2, 1),
		},
		OR: {
			execute:     opOr,
			constantGas: GasFastestStep,
			minStack:    minStack(2, 1),
			maxStack:    maxStack(2, 1),
		},
		NOT: {
			execute:     opNot,
			constantGas: GasFastestStep,
			minStack:    minStack(1, 1),
			maxStack:    maxStack(1, 1),
		},
		BYTE: {
			execute:     opByte,
			constantGas: GasFastestStep,
			minStack:    minStack(2, 1),
			maxStack:    maxStack(2, 1),
		},
		KECCAK256: {
			execute:     opKeccak256,
			constantGas: params.Keccak256Gas,
			dynamicGas:  gasKeccak256,
			minStack:    minStack(2, 1),
			maxStack:    maxStack(2, 1),
			memorySize:  memoryKeccak256,
		},
		ADDRESS: {
			execute:     opAddress,
			constantGas: GasQuickStep,
			minStack:    minStack(0, 1),
			maxStack:    maxStack(0, 1),
		},
		BALANCE: {
			execute:     opBalance,
			constantGas: params.BalanceGasFrontier,
			minStack:    minStack(1, 1),
			maxStack:    maxStack(1, 1),
		},
		ORIGIN: {
			execute:     opOrigin,
			constantGas: GasQuickStep,
			minStack:    minStack(0, 1),
			maxStack:    maxStack(0, 1),
		},
		CALLER: {
			execute:     opCaller,
			constantGas: GasQuickStep,
			minStack:    minStack(0, 1),
			maxStack:    maxStack(0, 1),
		},
		CALLVALUE: {
			execute:     opCallValue,
			constantGas: GasQuickStep,
			minStack:    minStack(0, 1),
			maxStack:    maxStack(0, 1),
		},
		CALLDATALOAD: {
			execute:     opCallDataLoad,
			constantGas: GasFastestStep,
			minStack:    minStack(1, 1),
			maxStack:    maxStack(1, 1),
		},
		CALLDATASIZE: {
			execute:     opCallDataSize,
			constantGas: GasQuickStep,
			minStack:    minStack(0, 1),
			maxStack:    maxStack(0, 1),
		},
		CALLDATACOPY: {
			execute:     opCallDataCopy,
			constantGas: GasFastestStep,
			dynamicGas:  gasCallDataCopy,
			minStack:    minStack(3, 0),
			maxStack:    maxStack(3, 0),
			memorySize:  memoryCallDataCopy,
		},
		CODESIZE: {
			execute:     opCodeSize,
			constantGas: GasQuickStep,
			minStack:    minStack(0, 1),
			maxStack:    maxStack(0, 1),
		},
		CODECOPY: {
			execute:     opCodeCopy,
			constantGas: GasFastestStep,
			dynamicGas:  gasCodeCopy,
			minStack:    minStack(3, 0),
			maxStack:    maxStack(3, 0),
			memorySize:  memoryCodeCopy,
		},
		GASPRICE: {
			execute:     opGasprice,
			constantGas: GasQuickStep,
			minStack:    minStack(0, 1),
			maxStack:    maxStack(0, 1),
		},
		EXTCODESIZE: {
			execute:     opExtCodeSize,
			constantGas: params.ExtcodeSizeGasFrontier,
			minStack:    minStack(1, 1),
			maxStack:    maxStack(1, 1),
		},
		EXTCODECOPY: {
			execute:     opExtCodeCopy,
			constantGas: params.ExtcodeCopyBaseFrontier,
			dynamicGas:  gasExtCodeCopy,
			minStack:    minStack(4, 0),
			maxStack:    maxStack(4, 0),
			memorySize:  memoryExtCodeCopy,
		},
		BLOCKHASH: {
			execute:     opBlockhash,
			constantGas: GasExtStep,
			minStack:    minStack(1, 1),
			maxStack:    maxStack(1, 1),
		},
		// SYSCOIN
		SYSBLOCKHASH: {
			execute:     opSYSBlockhash,
			constantGas: GasExtStep,
			minStack:    minStack(1, 1),
			maxStack:    maxStack(1, 1),
		},
		COINBASE: {
			execute:     opCoinbase,
			constantGas: GasQuickStep,
			minStack:    minStack(0, 1),
			maxStack:    maxStack(0, 1),
		},
		TIMESTAMP: {
			execute:     opTimestamp,
			constantGas: GasQuickStep,
			minStack:    minStack(0, 1),
			maxStack:    maxStack(0, 1),
		},
		NUMBER: {
			execute:     opNumber,
			constantGas: GasQuickStep,
			minStack:    minStack(0, 1),
			maxStack:    maxStack(0, 1),
		},
		DIFFICULTY: {
			execute:     opDifficulty,
			constantGas: GasQuickStep,
			minStack:    minStack(0, 1),
			maxStack:    maxStack(0, 1),
		},
		GASLIMIT: {
			execute:     opGasLimit,
			constantGas: GasQuickStep,
			minStack:    minStack(0, 1),
			maxStack:    maxStack(0, 1),
		},
		POP: {
			execute:     opPop,
			constantGas: GasQuickStep,
			minStack:    minStack(1, 0),
			maxStack:    maxStack(1, 0),
		},
		MLOAD: {
			execute:     opMload,
			constantGas: GasFastestStep,
			dynamicGas:  gasMLoad,
			minStack:    minStack(1, 1),
			maxStack:    maxStack(1, 1),
			memorySize:  memoryMLoad,
		},
		MSTORE: {
			execute:     opMstore,
			constantGas: GasFastestStep,
			dynamicGas:  gasMStore,
			minStack:    minStack(2, 0),
			maxStack:    maxStack(2, 0),
			memorySize:  memoryMStore,
		},
		MSTORE8: {
			execute:     opMstore8,
			constantGas: GasFastestStep,
			dynamicGas:  gasMStore8,
			memorySize:  memoryMStore8,
			minStack:    minStack(2, 0),
			maxStack:    maxStack(2, 0),
		},
		SLOAD: {
			execute:     opSload,
			constantGas: params.SloadGasFrontier,
			minStack:    minStack(1, 1),
			maxStack:    maxStack(1, 1),
		},
		SSTORE: {
			execute:    opSstore,
			dynamicGas: gasSStore,
			minStack:   minStack(2, 0),
			maxStack:   maxStack(2, 0),
		},
		JUMP: {
			execute:     opJump,
			constantGas: GasMidStep,
			minStack:    minStack(1, 0),
			maxStack:    maxStack(1, 0),
		},
		JUMPI: {
			execute:     opJumpi,
			constantGas: GasSlowStep,
			minStack:    minStack(2, 0),
			maxStack:    maxStack(2, 0),
		},
		PC: {
			execute:     opPc,
			constantGas: GasQuickStep,
			minStack:    minStack(0, 1),
			maxStack:    maxStack(0, 1),
		},
		MSIZE: {
			execute:     opMsize,
			constantGas: GasQuickStep,
			minStack:    minStack(0, 1),
			maxStack:    maxStack(0, 1),
		},
		GAS: {
			execute:     opGas,
			constantGas: GasQuickStep,
			minStack:    minStack(0, 1),
			maxStack:    maxStack(0, 1),
		},
		JUMPDEST: {
			execute:     opJumpdest,
			constantGas: params.JumpdestGas,
			minStack:    minStack(0, 0),
			maxStack:    maxStack(0, 0),
		},
		PUSH1: {
			execute:     opPush1,
			constantGas: GasFastestStep,
			minStack:    minStack(0, 1),
			maxStack:    maxStack(0, 1),
		},
		PUSH2: {
			execute:     makePush(2, 2),
			constantGas: GasFastestStep,
			minStack:    minStack(0, 1),
			maxStack:    maxStack(0, 1),
		},
		PUSH3: {
			execute:     makePush(3, 3),
			constantGas: GasFastestStep,
			minStack:    minStack(0, 1),
			maxStack:    maxStack(0, 1),
		},
		PUSH4: {
			execute:     makePush(4, 4),
			constantGas: GasFastestStep,
			minStack:    minStack(0, 1),
			maxStack:    maxStack(0, 1),
		},
		PUSH5: {
			execute:     makePush(5, 5),
			constantGas: GasFastestStep,
			minStack:    minStack(0, 1),
			maxStack:    maxStack(0, 1),
		},
		PUSH6: {
			execute:     makePush(6, 6),
			constantGas: GasFastestStep,
			minStack:    minStack(0, 1),
			maxStack:    maxStack(0, 1),
		},
		PUSH7: {
			execute:     makePush(7, 7),
			constantGas: GasFastestStep,
			minStack:    minStack(0, 1),
			maxStack:    maxStack(0, 1),
		},
		PUSH8: {
			execute:     makePush(8, 8),
			constantGas: GasFastestStep,
			minStack:    minStack(0, 1),
			maxStack:    maxStack(0, 1),
		},
		PUSH9: {
			execute:     makePush(9, 9),
			constantGas: GasFastestStep,
			minStack:    minStack(0, 1),
			maxStack:    maxStack(0, 1),
		},
		PUSH10: {
			execute:     makePush(10, 10),
			constantGas: GasFastestStep,
			minStack:    minStack(0, 1),
			maxStack:    maxStack(0, 1),
		},
		PUSH11: {
			execute:     makePush(11, 11),
			constantGas: GasFastestStep,
			minStack:    minStack(0, 1),
			maxStack:    maxStack(0, 1),
		},
		PUSH12: {
			execute:     makePush(12, 12),
			constantGas: GasFastestStep,
			minStack:    minStack(0, 1),
			maxStack:    maxStack(0, 1),
		},
		PUSH13: {
			execute:     makePush(13, 13),
			constantGas: GasFastestStep,
			minStack:    minStack(0, 1),
			maxStack:    maxStack(0, 1),
		},
		PUSH14: {
			execute:     makePush(14, 14),
			constantGas: GasFastestStep,
			minStack:    minStack(0, 1),
			maxStack:    maxStack(0, 1),
		},
		PUSH15: {
			execute:     makePush(15, 15),
			constantGas: GasFastestStep,
			minStack:    minStack(0, 1),
			maxStack:    maxStack(0, 1),
		},
		PUSH16: {
			execute:     makePush(16, 16),
			constantGas: GasFastestStep,
			minStack:    minStack(0, 1),
			maxStack:    maxStack(0, 1),
		},
		PUSH17: {
			execute:     makePush(17, 17),
			constantGas: GasFastestStep,
			minStack:    minStack(0, 1),
			maxStack:    maxStack(0, 1),
		},
		PUSH18: {
			execute:     makePush(18, 18),
			constantGas: GasFastestStep,
			minStack:    minStack(0, 1),
			maxStack:    maxStack(0, 1),
		},
		PUSH19: {
			execute:     makePush(19, 19),
			constantGas: GasFastestStep,
			minStack:    minStack(0, 1),
			maxStack:    maxStack(0, 1),
		},
		PUSH20: {
			execute:     makePush(20, 20),
			constantGas: GasFastestStep,
			minStack:    minStack(0, 1),
			maxStack:    maxStack(0, 1),
		},
		PUSH21: {
			execute:     makePush(21, 21),
			constantGas: GasFastestStep,
			minStack:    minStack(0, 1),
			maxStack:    maxStack(0, 1),
		},
		PUSH22: {
			execute:     makePush(22, 22),
			constantGas: GasFastestStep,
			minStack:    minStack(0, 1),
			maxStack:    maxStack(0, 1),
		},
		PUSH23: {
			execute:     makePush(23, 23),
			constantGas: GasFastestStep,
			minStack:    minStack(0, 1),
			maxStack:    maxStack(0, 1),
		},
		PUSH24: {
			execute:     makePush(24, 24),
			constantGas: GasFastestStep,
			minStack:    minStack(0, 1),
			maxStack:    maxStack(0, 1),
		},
		PUSH25: {
			execute:     makePush(25, 25),
			constantGas: GasFastestStep,
			minStack:    minStack(0, 1),
			maxStack:    maxStack(0, 1),
		},
		PUSH26: {
			execute:     makePush(26, 26),
			constantGas: GasFastestStep,
			minStack:    minStack(0, 1),
			maxStack:    maxStack(0, 1),
		},
		PUSH27: {
			execute:     makePush(27, 27),
			constantGas: GasFastestStep,
			minStack:    minStack(0, 1),
			maxStack:    maxStack(0, 1),
		},
		PUSH28: {
			execute:     makePush(28, 28),
			constantGas: GasFastestStep,
			minStack:    minStack(0, 1),
			maxStack:    maxStack(0, 1),
		},
		PUSH29: {
			execute:     makePush(29, 29),
			constantGas: GasFastestStep,
			minStack:    minStack(0, 1),
			maxStack:    maxStack(0, 1),
		},
		PUSH30: {
			execute:     makePush(30, 30),
			constantGas: GasFastestStep,
			minStack:    minStack(0, 1),
			maxStack:    maxStack(0, 1),
		},
		PUSH31: {
			execute:     makePush(31, 31),
			constantGas: GasFastestStep,
			minStack:    minStack(0, 1),
			maxStack:    maxStack(0, 1),
		},
		PUSH32: {
			execute:     makePush(32, 32),
			constantGas: GasFastestStep,
			minStack:    minStack(0, 1),
			maxStack:    maxStack(0, 1),
		},
		DUP1: {
			execute:     makeDup(1),
			constantGas: GasFastestStep,
			minStack:    minDupStack(1),
			maxStack:    maxDupStack(1),
		},
		DUP2: {
			execute:     makeDup(2),
			constantGas: GasFastestStep,
			minStack:    minDupStack(2),
			maxStack:    maxDupStack(2),
		},
		DUP3: {
			execute:     makeDup(3),
			constantGas: GasFastestStep,
			minStack:    minDupStack(3),
			maxStack:    maxDupStack(3),
		},
		DUP4: {
			execute:     makeDup(4),
			constantGas: GasFastestStep,
			minStack:    minDupStack(4),
			maxStack:    maxDupStack(4),
		},
		DUP5: {
			execute:     makeDup(5),
			constantGas: GasFastestStep,
			minStack:    minDupStack(5),
			maxStack:    maxDupStack(5),
		},
		DUP6: {
			execute:     makeDup(6),
			constantGas: GasFastestStep,
			minStack:    minDupStack(6),
			maxStack:    maxDupStack(6),
		},
		DUP7: {
			execute:     makeDup(7),
			constantGas: GasFastestStep,
			minStack:    minDupStack(7),
			maxStack:    maxDupStack(7),
		},
		DUP8: {
			execute:     makeDup(8),
			constantGas: GasFastestStep,
			minStack:    minDupStack(8),
			maxStack:    maxDupStack(8),
		},
		DUP9: {
			execute:     makeDup(9),
			constantGas: GasFastestStep,
			minStack:    minDupStack(9),
			maxStack:    maxDupStack(9),
		},
		DUP10: {
			execute:     makeDup(10),
			constantGas: GasFastestStep,
			minStack:    minDupStack(10),
			maxStack:    maxDupStack(10),
		},
		DUP11: {
			execute:     makeDup(11),
			constantGas: GasFastestStep,
			minStack:    minDupStack(11),
			maxStack:    maxDupStack(11),
		},
		DUP12: {
			execute:     makeDup(12),
			constantGas: GasFastestStep,
			minStack:    minDupStack(12),
			maxStack:    maxDupStack(12),
		},
		DUP13: {
			execute:     makeDup(13),
			constantGas: GasFastestStep,
			minStack:    minDupStack(13),
			maxStack:    maxDupStack(13),
		},
		DUP14: {
			execute:     makeDup(14),
			constantGas: GasFastestStep,
			minStack:    minDupStack(14),
			maxStack:    maxDupStack(14),
		},
		DUP15: {
			execute:     makeDup(15),
			constantGas: GasFastestStep,
			minStack:    minDupStack(15),
			maxStack:    maxDupStack(15),
		},
		DUP16: {
			execute:     makeDup(16),
			constantGas: GasFastestStep,
			minStack:    minDupStack(16),
			maxStack:    maxDupStack(16),
		},
		SWAP1: {
			execute:     makeSwap(1),
			constantGas: GasFastestStep,
			minStack:    minSwapStack(2),
			maxStack:    maxSwapStack(2),
		},
		SWAP2: {
			execute:     makeSwap(2),
			constantGas: GasFastestStep,
			minStack:    minSwapStack(3),
			maxStack:    maxSwapStack(3),
		},
		SWAP3: {
			execute:     makeSwap(3),
			constantGas: GasFastestStep,
			minStack:    minSwapStack(4),
			maxStack:    maxSwapStack(4),
		},
		SWAP4: {
			execute:     makeSwap(4),
			constantGas: GasFastestStep,
			minStack:    minSwapStack(5),
			maxStack:    maxSwapStack(5),
		},
		SWAP5: {
			execute:     makeSwap(5),
			constantGas: GasFastestStep,
			minStack:    minSwapStack(6),
			maxStack:    maxSwapStack(6),
		},
		SWAP6: {
			execute:     makeSwap(6),
			constantGas: GasFastestStep,
			minStack:    minSwapStack(7),
			maxStack:    maxSwapStack(7),
		},
		SWAP7: {
			execute:     makeSwap(7),
			constantGas: GasFastestStep,
			minStack:    minSwapStack(8),
			maxStack:    maxSwapStack(8),
		},
		SWAP8: {
			execute:     makeSwap(8),
			constantGas: GasFastestStep,
			minStack:    minSwapStack(9),
			maxStack:    maxSwapStack(9),
		},
		SWAP9: {
			execute:     makeSwap(9),
			constantGas: GasFastestStep,
			minStack:    minSwapStack(10),
			maxStack:    maxSwapStack(10),
		},
		SWAP10: {
			execute:     makeSwap(10),
			constantGas: GasFastestStep,
			minStack:    minSwapStack(11),
			maxStack:    maxSwapStack(11),
		},
		SWAP11: {
			execute:     makeSwap(11),
			constantGas: GasFastestStep,
			minStack:    minSwapStack(12),
			maxStack:    maxSwapStack(12),
		},
		SWAP12: {
			execute:     makeSwap(12),
			constantGas: GasFastestStep,
			minStack:    minSwapStack(13),
			maxStack:    maxSwapStack(13),
		},
		SWAP13: {
			execute:     makeSwap(13),
			constantGas: GasFastestStep,
			minStack:    minSwapStack(14),
			maxStack:    maxSwapStack(14),
		},
		SWAP14: {
			execute:     makeSwap(14),
			constantGas: GasFastestStep,
			minStack:    minSwapStack(15),
			maxStack:    maxSwapStack(15),
		},
		SWAP15: {
			execute:     makeSwap(15),
			constantGas: GasFastestStep,
			minStack:    minSwapStack(16),
			maxStack:    maxSwapStack(16),
		},
		SWAP16: {
			execute:     makeSwap(16),
			constantGas: GasFastestStep,
			minStack:    minSwapStack(17),
			maxStack:    maxSwapStack(17),
		},
		LOG0: {
			execute:    makeLog(0),
			dynamicGas: makeGasLog(0),
			minStack:   minStack(2, 0),
			maxStack:   maxStack(2, 0),
			memorySize: memoryLog,
		},
		LOG1: {
			execute:    makeLog(1),
			dynamicGas: makeGasLog(1),
			minStack:   minStack(3, 0),
			maxStack:   maxStack(3, 0),
			memorySize: memoryLog,
		},
		LOG2: {
			execute:    makeLog(2),
			dynamicGas: makeGasLog(2),
			minStack:   minStack(4, 0),
			maxStack:   maxStack(4, 0),
			memorySize: memoryLog,
		},
		LOG3: {
			execute:    makeLog(3),
			dynamicGas: makeGasLog(3),
			minStack:   minStack(5, 0),
			maxStack:   maxStack(5, 0),
			memorySize: memoryLog,
		},
		LOG4: {
			execute:    makeLog(4),
			dynamicGas: makeGasLog(4),
			minStack:   minStack(6, 0),
			maxStack:   maxStack(6, 0),
			memorySize: memoryLog,
		},
		CREATE: {
			execute:     opCreate,
			constantGas: params.CreateGas,
			dynamicGas:  gasCreate,
			minStack:    minStack(3, 1),
			maxStack:    maxStack(3, 1),
			memorySize:  memoryCreate,
		},
		CALL: {
			execute:     opCall,
			constantGas: params.CallGasFrontier,
			dynamicGas:  gasCall,
			minStack:    minStack(7, 1),
			maxStack:    maxStack(7, 1),
			memorySize:  memoryCall,
		},
		CALLCODE: {
			execute:     opCallCode,
			constantGas: params.CallGasFrontier,
			dynamicGas:  gasCallCode,
			minStack:    minStack(7, 1),
			maxStack:    maxStack(7, 1),
			memorySize:  memoryCall,
		},
		RETURN: {
			execute:    opReturn,
			dynamicGas: gasReturn,
			minStack:   minStack(2, 0),
			maxStack:   maxStack(2, 0),
			memorySize: memoryReturn,
		},
		SELFDESTRUCT: {
			execute:    opSelfdestruct,
			dynamicGas: gasSelfdestruct,
			minStack:   minStack(1, 0),
			maxStack:   maxStack(1, 0),
		},
	}

	// Fill all unassigned slots with opUndefined.
	for i, entry := range tbl {
		if entry == nil {
			tbl[i] = &operation{execute: opUndefined, maxStack: maxStack(0, 0)}
		}
	}

	return validate(tbl)
}

func copyJumpTable(source *JumpTable) *JumpTable {
	dest := *source
	for i, op := range source {
		if op != nil {
			opCopy := *op
			dest[i] = &opCopy
		}
	}
	return &dest
}<|MERGE_RESOLUTION|>--- conflicted
+++ resolved
@@ -80,15 +80,10 @@
 }
 
 func newShanghaiInstructionSet() JumpTable {
-<<<<<<< HEAD
 	// SYSCOIN
 	instructionSet := newLondonInstructionSet()
-	enable3860(&instructionSet)
-=======
-	instructionSet := newMergeInstructionSet()
 	enable3855(&instructionSet) // PUSH0 instruction
 	enable3860(&instructionSet) // Limit and meter initcode
->>>>>>> 0e486a56
 	return validate(instructionSet)
 }
 
