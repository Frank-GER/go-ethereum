--- conflicted
+++ resolved
@@ -260,13 +260,8 @@
 func (c *dataCopy) RequiredGas(input []byte) uint64 {
 	return uint64(len(input)+31)/32*params.IdentityPerWordGas + params.IdentityBaseGas
 }
-<<<<<<< HEAD
 func (c *dataCopy) Run(in []byte, interpreter *EVMInterpreter) ([]byte, error) {
-	return in, nil
-=======
-func (c *dataCopy) Run(in []byte) ([]byte, error) {
 	return common.CopyBytes(in), nil
->>>>>>> 65f3c1b4
 }
 
 // bigModExp implements a native big integer exponential modular operation.
