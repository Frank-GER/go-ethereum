--- conflicted
+++ resolved
@@ -66,20 +66,13 @@
 	currentHeader     atomic.Value // Current head of the header chain (may be above the block chain!)
 	currentHeaderHash common.Hash  // Hash of the current head of the header chain (prevent recomputing all the time)
 
-<<<<<<< HEAD
-	headerCache *lru.Cache // Cache for the most recent block headers
-	tdCache     *lru.Cache // Cache for the most recent block total difficulties
-	numberCache *lru.Cache // Cache for the most recent block numbers
-	// SYSCOIN
-	NEVMCache     *lru.Cache // Cache for NEVM blocks existing
-	SYSHashCache  *lru.Cache // Cache for SYS hash
-	DataHashCache *lru.Cache // Cache for Data availability
-=======
 	headerCache *lru.Cache[common.Hash, *types.Header]
 	tdCache     *lru.Cache[common.Hash, *big.Int] // most recent total difficulties
 	numberCache *lru.Cache[common.Hash, uint64]   // most recent block numbers
-
->>>>>>> 9afc6816
+	// SYSCOIN
+	NEVMCache     *lru.Cache[common.Hash, []byte] // Cache for NEVM blocks existing
+	SYSHashCache  *lru.Cache[uint64, []byte] // Cache for SYS hash
+	DataHashCache *lru.Cache[common.Hash, []byte] // Cache for Data availability
 	procInterrupt func() bool
 
 	rand   *mrand.Rand
@@ -89,40 +82,21 @@
 // NewHeaderChain creates a new HeaderChain structure. ProcInterrupt points
 // to the parent's interrupt semaphore.
 func NewHeaderChain(chainDb ethdb.Database, config *params.ChainConfig, engine consensus.Engine, procInterrupt func() bool) (*HeaderChain, error) {
-<<<<<<< HEAD
-	headerCache, _ := lru.New(headerCacheLimit)
-	tdCache, _ := lru.New(tdCacheLimit)
-	numberCache, _ := lru.New(numberCacheLimit)
-	// SYSCOIN
-	SYSHashCache, _ := lru.New(SYSBlockCacheLimit)
-	DataHashCache, _ := lru.New(SYSBlockCacheLimit)
-	NEVMCache, _ := lru.New(headerCacheLimit)
-
-=======
->>>>>>> 9afc6816
 	// Seed a fast but crypto originating random generator
 	seed, err := crand.Int(crand.Reader, big.NewInt(math.MaxInt64))
 	if err != nil {
 		return nil, err
 	}
 	hc := &HeaderChain{
-<<<<<<< HEAD
-		config:      config,
-		chainDb:     chainDb,
-		headerCache: headerCache,
-		tdCache:     tdCache,
-		numberCache: numberCache,
-		// SYSCOIN
-		SYSHashCache:  SYSHashCache,
-		DataHashCache: DataHashCache,
-		NEVMCache:     NEVMCache,
-=======
 		config:        config,
 		chainDb:       chainDb,
 		headerCache:   lru.NewCache[common.Hash, *types.Header](headerCacheLimit),
 		tdCache:       lru.NewCache[common.Hash, *big.Int](tdCacheLimit),
 		numberCache:   lru.NewCache[common.Hash, uint64](numberCacheLimit),
->>>>>>> 9afc6816
+		// SYSCOIN
+		SYSHashCache:  lru.NewCache[uint64, []byte](SYSBlockCacheLimit),
+		DataHashCache: lru.NewCache[common.Hash, []byte](SYSBlockCacheLimit),
+		NEVMCache:     lru.NewCache[common.Hash, []byte](headerCacheLimit),
 		procInterrupt: procInterrupt,
 		rand:          mrand.New(mrand.NewSource(seed.Int64())),
 		engine:        engine,
@@ -512,7 +486,7 @@
 func (hc *HeaderChain) ReadSYSHash(n uint64) []byte {
 	// Should exist in cache because we store in LRU upon creating block and delete upon disconnecting we should only store latest 50k blocks (limits to querying in opcode)
 	if sysBlockhash, ok := hc.SYSHashCache.Get(n); ok {
-		return sysBlockhash.([]byte)
+		return sysBlockhash
 	}
 	// sanity in case it doesn't exist in LRU cache
 	sysBlockhash := rawdb.ReadSYSHash(hc.chainDb, n)
@@ -542,13 +516,13 @@
 func (hc *HeaderChain) WriteDataHashes(n uint64, dataHashes []*common.Hash) {
 	rawdb.WriteDataHashes(hc.chainDb, hc.chainDb, n, dataHashes)
 	for _, dataHash := range dataHashes {
-		hc.DataHashCache.Add(dataHash, []byte{0})
+		hc.DataHashCache.Add(*dataHash, []byte{0})
 	}
 }
 func (hc *HeaderChain) DeleteDataHashes(n uint64) {
 	dataHashes := rawdb.DeleteDataHashes(hc.chainDb, hc.chainDb, n)
 	for _, dataHash := range dataHashes {
-		hc.DataHashCache.Remove(dataHash)
+		hc.DataHashCache.Remove(*dataHash)
 	}
 }
 func (hc *HeaderChain) DeleteSYSHash(n uint64) {
