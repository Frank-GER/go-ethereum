--- conflicted
+++ resolved
@@ -438,26 +438,15 @@
 
 func newGQLService(t *testing.T, stack *node.Node, shanghai bool, gspec *core.Genesis, genBlocks int, genfunc func(i int, gen *core.BlockGen)) (*handler, []*types.Block) {
 	ethConf := &ethconfig.Config{
-<<<<<<< HEAD
-		Genesis: gspec,
+		Genesis:        gspec,
 		Ethash: ethash.Config{
 			PowMode: ethash.ModeFake,
 		},
-		NetworkId:               1337,
-		TrieCleanCache:          5,
-		TrieCleanCacheJournal:   "triecache",
-		TrieCleanCacheRejournal: 60 * time.Minute,
-		TrieDirtyCache:          5,
-		TrieTimeout:             60 * time.Minute,
-		SnapshotCache:           5,
-=======
-		Genesis:        gspec,
 		NetworkId:      1337,
 		TrieCleanCache: 5,
 		TrieDirtyCache: 5,
 		TrieTimeout:    60 * time.Minute,
 		SnapshotCache:  5,
->>>>>>> 59f7b289
 	}
 	ethBackend, err := eth.New(stack, ethConf)
 	if err != nil {
