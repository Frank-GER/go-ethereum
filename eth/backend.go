--- conflicted
+++ resolved
@@ -599,18 +599,13 @@
 		// If mining is started, we can disable the transaction rejection mechanism
 		// introduced to speed sync times.
 		atomic.StoreUint32(&s.handler.acceptTxs, 1)
-<<<<<<< HEAD
 		// SYSCOIN Skip miner start and disable presealing in NEVM mode, since PoW is on Syscoin
 		if s.miner.ChainConfig().SyscoinBlock == nil {
-			go s.miner.Start(eb)
+			go s.miner.Start()
 		} else {
 			log.Info("Disable mining presealer...")
 			s.miner.DisablePreseal()
 		}
-=======
-
-		go s.miner.Start()
->>>>>>> 2b44ef5f
 	}
 	return nil
 }
