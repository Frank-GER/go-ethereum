// Copyright 2015 The go-ethereum Authors
// This file is part of the go-ethereum library.
//
// The go-ethereum library is free software: you can redistribute it and/or modify
// it under the terms of the GNU Lesser General Public License as published by
// the Free Software Foundation, either version 3 of the License, or
// (at your option) any later version.
//
// The go-ethereum library is distributed in the hope that it will be useful,
// but WITHOUT ANY WARRANTY; without even the implied warranty of
// MERCHANTABILITY or FITNESS FOR A PARTICULAR PURPOSE. See the
// GNU Lesser General Public License for more details.
//
// You should have received a copy of the GNU Lesser General Public License
// along with the go-ethereum library. If not, see <http://www.gnu.org/licenses/>.

package eth

import (
	"errors"
	"math"
	"math/big"
	"sync"
	"sync/atomic"
	"time"

	"github.com/ethereum/go-ethereum/common"
	"github.com/ethereum/go-ethereum/consensus"
	"github.com/ethereum/go-ethereum/consensus/beacon"
	"github.com/ethereum/go-ethereum/core"
	"github.com/ethereum/go-ethereum/core/forkid"
	"github.com/ethereum/go-ethereum/core/txpool"
	"github.com/ethereum/go-ethereum/core/types"
	"github.com/ethereum/go-ethereum/eth/downloader"
	"github.com/ethereum/go-ethereum/eth/fetcher"
	"github.com/ethereum/go-ethereum/eth/protocols/eth"
	"github.com/ethereum/go-ethereum/eth/protocols/snap"
	"github.com/ethereum/go-ethereum/ethdb"
	"github.com/ethereum/go-ethereum/event"
	"github.com/ethereum/go-ethereum/log"
	"github.com/ethereum/go-ethereum/metrics"
	"github.com/ethereum/go-ethereum/p2p"
)

const (
	// txChanSize is the size of channel listening to NewTxsEvent.
	// The number is referenced from the size of tx pool.
	txChanSize = 4096

	// txMaxBroadcastSize is the max size of a transaction that will be broadcasted.
	// All transactions with a higher size will be announced and need to be fetched
	// by the peer.
	txMaxBroadcastSize = 4096
)

var (
	syncChallengeTimeout = 15 * time.Second // Time allowance for a node to reply to the sync progress challenge
)

// txPool defines the methods needed from a transaction pool implementation to
// support all the operations needed by the Ethereum chain protocols.
type txPool interface {
	// Has returns an indicator whether txpool has a transaction
	// cached with the given hash.
	Has(hash common.Hash) bool

	// Get retrieves the transaction from local txpool with given
	// tx hash.
	Get(hash common.Hash) *txpool.Transaction

	// Add should add the given transactions to the pool.
	Add(txs []*txpool.Transaction, local bool, sync bool) []error

	// Pending should return pending transactions.
	// The slice should be modifiable by the caller.
	Pending(enforceTips bool) map[common.Address][]*types.Transaction

	// SubscribeNewTxsEvent should return an event subscription of
	// NewTxsEvent and send events to the given channel.
	SubscribeNewTxsEvent(chan<- core.NewTxsEvent) event.Subscription
}

// handlerConfig is the collection of initialization parameters to create a full
// node network handler.
type handlerConfig struct {
	Database       ethdb.Database         // Database for direct sync insertions
	Chain          *core.BlockChain       // Blockchain to serve data from
	TxPool         txPool                 // Transaction pool to propagate from
	Merger         *consensus.Merger      // The manager for eth1/2 transition
	Network        uint64                 // Network identifier to adfvertise
	Sync           downloader.SyncMode    // Whether to snap or full sync
	BloomCache     uint64                 // Megabytes to alloc for snap sync bloom
	EventMux       *event.TypeMux         // Legacy event mux, deprecate for `feed`
	RequiredBlocks map[uint64]common.Hash // Hard coded map of required block hashes for sync challenges
}

type handler struct {
	networkID  uint64
	forkFilter forkid.Filter // Fork ID filter, constant across the lifetime of the node

	snapSync  atomic.Bool // Flag whether snap sync is enabled (gets disabled if we already have blocks)
	acceptTxs atomic.Bool // Flag whether we're considered synchronised (enables transaction processing)

	database ethdb.Database
	txpool   txPool
	chain    *core.BlockChain
	maxPeers int

	downloader   *downloader.Downloader
	blockFetcher *fetcher.BlockFetcher
	txFetcher    *fetcher.TxFetcher
	peers        *peerSet
	merger       *consensus.Merger

	eventMux      *event.TypeMux
	txsCh         chan core.NewTxsEvent
	txsSub        event.Subscription
	minedBlockSub *event.TypeMuxSubscription

	requiredBlocks map[uint64]common.Hash

	// channels for fetcher, syncer, txsyncLoop
	quitSync chan struct{}

	chainSync *chainSyncer
	wg        sync.WaitGroup
<<<<<<< HEAD
	peerWG    sync.WaitGroup
	// SYSCOIN
	inited bool
=======

	handlerStartCh chan struct{}
	handlerDoneCh  chan struct{}
>>>>>>> 040a4a54
}

// newHandler returns a handler for all Ethereum chain management protocol.
func newHandler(config *handlerConfig) (*handler, error) {
	// Create the protocol manager with the base fields
	if config.EventMux == nil {
		config.EventMux = new(event.TypeMux) // Nicety initialization for tests
	}
	h := &handler{
		networkID:      config.Network,
		forkFilter:     forkid.NewFilter(config.Chain),
		eventMux:       config.EventMux,
		database:       config.Database,
		txpool:         config.TxPool,
		chain:          config.Chain,
		peers:          newPeerSet(),
		merger:         config.Merger,
		requiredBlocks: config.RequiredBlocks,
		quitSync:       make(chan struct{}),
		handlerDoneCh:  make(chan struct{}),
		handlerStartCh: make(chan struct{}),
	}
	if config.Sync == downloader.FullSync {
		// The database seems empty as the current block is the genesis. Yet the snap
		// block is ahead, so snap sync was enabled for this node at a certain point.
		// The scenarios where this can happen is
		// * if the user manually (or via a bad block) rolled back a snap sync node
		//   below the sync point.
		// * the last snap sync is not finished while user specifies a full sync this
		//   time. But we don't have any recent state for full sync.
		// In these cases however it's safe to reenable snap sync.
		fullBlock, snapBlock := h.chain.CurrentBlock(), h.chain.CurrentSnapBlock()
		if fullBlock.Number.Uint64() == 0 && snapBlock.Number.Uint64() > 0 {
			h.snapSync.Store(true)
			log.Warn("Switch sync mode from full sync to snap sync")
		}
	} else {
		if h.chain.CurrentBlock().Number.Uint64() > 0 {
			// Print warning log if database is not empty to run snap sync.
			log.Warn("Switch sync mode from snap sync to full sync")
		} else {
			// If snap sync was requested and our database is empty, grant it
			h.snapSync.Store(true)
		}
	}
	// If sync succeeds, pass a callback to potentially disable snap sync mode
	// and enable transaction propagation.
	success := func() {
		// If we were running snap sync and it finished, disable doing another
		// round on next sync cycle
		if h.snapSync.Load() {
			log.Info("Snap sync complete, auto disabling")
			h.snapSync.Store(false)
		}
		// If we've successfully finished a sync cycle, accept transactions from
		// the network
		h.acceptTxs.Store(true)
	}
	// Construct the downloader (long sync)
	h.downloader = downloader.New(config.Database, h.eventMux, h.chain, nil, h.removePeer, success)
	if ttd := h.chain.Config().TerminalTotalDifficulty; ttd != nil {
		if h.chain.Config().TerminalTotalDifficultyPassed {
			log.Info("Chain post-merge, sync via beacon client")
		} else {
			head := h.chain.CurrentBlock()
			if td := h.chain.GetTd(head.Hash(), head.Number.Uint64()); td.Cmp(ttd) >= 0 {
				log.Info("Chain post-TTD, sync via beacon client")
			} else {
				log.Warn("Chain pre-merge, sync via PoW (ensure beacon client is ready)")
			}
		}
	} else if h.chain.Config().TerminalTotalDifficultyPassed {
		log.Error("Chain configured post-merge, but without TTD. Are you debugging sync?")
	}
	// Construct the fetcher (short sync)
	validator := func(header *types.Header) error {
		// SYSCOIN All the block fetcher activities should be disabled
		// after the transition. Print the warning log.
		if h.merger.PoSFinalized() || h.chain.GetChainConfig().SyscoinBlock != nil {
			log.Warn("Unexpected validation activity", "hash", header.Hash(), "number", header.Number)
			return errors.New("unexpected behavior after transition")
		}
		// Reject all the PoS style headers in the first place. No matter
		// the chain has finished the transition or not, the PoS headers
		// should only come from the trusted consensus layer instead of
		// p2p network.
		if beacon, ok := h.chain.Engine().(*beacon.Beacon); ok {
			if beacon.IsPoSHeader(header) {
				return errors.New("unexpected post-merge header")
			}
		}
		return h.chain.Engine().VerifyHeader(h.chain, header, true)
	}
	heighter := func() uint64 {
		return h.chain.CurrentBlock().Number.Uint64()
	}
	inserter := func(blocks types.Blocks) (int, error) {
		// SYSCOIN All the block fetcher activities should be disabled
		// after the transition. Print the warning log.
		if h.merger.PoSFinalized() || h.chain.GetChainConfig().SyscoinBlock != nil {
			var ctx []interface{}
			ctx = append(ctx, "blocks", len(blocks))
			if len(blocks) > 0 {
				ctx = append(ctx, "firsthash", blocks[0].Hash())
				ctx = append(ctx, "firstnumber", blocks[0].Number())
				ctx = append(ctx, "lasthash", blocks[len(blocks)-1].Hash())
				ctx = append(ctx, "lastnumber", blocks[len(blocks)-1].Number())
			}
			log.Warn("Unexpected insertion activity", ctx...)
			return 0, errors.New("unexpected behavior after transition")
		}
		// If snap sync is running, deny importing weird blocks. This is a problematic
		// clause when starting up a new network, because snap-syncing miners might not
		// accept each others' blocks until a restart. Unfortunately we haven't figured
		// out a way yet where nodes can decide unilaterally whether the network is new
		// or not. This should be fixed if we figure out a solution.
		if h.snapSync.Load() {
			log.Warn("Snap syncing, discarded propagated block", "number", blocks[0].Number(), "hash", blocks[0].Hash())
			return 0, nil
		}
		if h.merger.TDDReached() {
			// The blocks from the p2p network is regarded as untrusted
			// after the transition. In theory block gossip should be disabled
			// entirely whenever the transition is started. But in order to
			// handle the transition boundary reorg in the consensus-layer,
			// the legacy blocks are still accepted, but only for the terminal
			// pow blocks. Spec: https://github.com/ethereum/EIPs/blob/master/EIPS/eip-3675.md#halt-the-importing-of-pow-blocks
			for i, block := range blocks {
				ptd := h.chain.GetTd(block.ParentHash(), block.NumberU64()-1)
				if ptd == nil {
					return 0, nil
				}
				td := new(big.Int).Add(ptd, block.Difficulty())
				if !h.chain.Config().IsTerminalPoWBlock(ptd, td) {
					log.Info("Filtered out non-termimal pow block", "number", block.NumberU64(), "hash", block.Hash())
					return 0, nil
				}
				if err := h.chain.InsertBlockWithoutSetHead(block); err != nil {
					return i, err
				}
			}
			return 0, nil
		}
		n, err := h.chain.InsertChain(blocks)
		if err == nil {
			h.acceptTxs.Store(true) // Mark initial sync done on any fetcher import
		}
		return n, err
	}
	// SYSCOIN
	if h.chain.GetChainConfig().SyscoinBlock == nil {
		h.blockFetcher = fetcher.NewBlockFetcher(false, nil, h.chain.GetBlockByHash, validator, h.BroadcastBlock, heighter, nil, inserter, h.removePeer)
	}
	fetchTx := func(peer string, hashes []common.Hash) error {
		p := h.peers.peer(peer)
		if p == nil {
			return errors.New("unknown peer")
		}
		return p.RequestTxs(hashes)
	}
	addTxs := func(txs []*txpool.Transaction) []error {
		return h.txpool.Add(txs, false, false)
	}
	h.txFetcher = fetcher.NewTxFetcher(h.txpool.Has, addTxs, fetchTx)
	h.chainSync = newChainSyncer(h)
	// SYSCOIN
	h.inited = false
	return h, nil
}

// protoTracker tracks the number of active protocol handlers.
func (h *handler) protoTracker() {
	defer h.wg.Done()
	var active int
	for {
		select {
		case <-h.handlerStartCh:
			active++
		case <-h.handlerDoneCh:
			active--
		case <-h.quitSync:
			// Wait for all active handlers to finish.
			for ; active > 0; active-- {
				<-h.handlerDoneCh
			}
			return
		}
	}
}

// incHandlers signals to increment the number of active handlers if not
// quitting.
func (h *handler) incHandlers() bool {
	select {
	case h.handlerStartCh <- struct{}{}:
		return true
	case <-h.quitSync:
		return false
	}
}

// decHandlers signals to decrement the number of active handlers.
func (h *handler) decHandlers() {
	h.handlerDoneCh <- struct{}{}
}

// runEthPeer registers an eth peer into the joint eth/snap peerset, adds it to
// various subsystems and starts handling messages.
func (h *handler) runEthPeer(peer *eth.Peer, handler eth.Handler) error {
	if !h.incHandlers() {
		return p2p.DiscQuitting
	}
	defer h.decHandlers()

	// If the peer has a `snap` extension, wait for it to connect so we can have
	// a uniform initialization/teardown mechanism
	snap, err := h.peers.waitSnapExtension(peer)
	if err != nil {
		peer.Log().Error("Snapshot extension barrier failed", "err", err)
		return err
	}

	// Execute the Ethereum handshake
	var (
		genesis = h.chain.Genesis()
		head    = h.chain.CurrentHeader()
		hash    = head.Hash()
		number  = head.Number.Uint64()
		td      = h.chain.GetTd(hash, number)
	)
	forkID := forkid.NewID(h.chain.Config(), genesis.Hash(), number, head.Time)
	if err := peer.Handshake(h.networkID, td, hash, genesis.Hash(), forkID, h.forkFilter); err != nil {
		peer.Log().Debug("Ethereum handshake failed", "err", err)
		return err
	}
	reject := false // reserved peer slots
	if h.snapSync.Load() {
		if snap == nil {
			// If we are running snap-sync, we want to reserve roughly half the peer
			// slots for peers supporting the snap protocol.
			// The logic here is; we only allow up to 5 more non-snap peers than snap-peers.
			if all, snp := h.peers.len(), h.peers.snapLen(); all-snp > snp+5 {
				reject = true
			}
		}
	}
	// Ignore maxPeers if this is a trusted peer
	if !peer.Peer.Info().Network.Trusted {
		if reject || h.peers.len() >= h.maxPeers {
			return p2p.DiscTooManyPeers
		}
	}
	peer.Log().Debug("Ethereum peer connected", "name", peer.Name())

	// Register the peer locally
	if err := h.peers.registerPeer(peer, snap); err != nil {
		peer.Log().Error("Ethereum peer registration failed", "err", err)
		return err
	}
	defer h.unregisterPeer(peer.ID())

	p := h.peers.peer(peer.ID())
	if p == nil {
		return errors.New("peer dropped during handling")
	}
	// Register the peer in the downloader. If the downloader considers it banned, we disconnect
	if err := h.downloader.RegisterPeer(peer.ID(), peer.Version(), peer); err != nil {
		peer.Log().Error("Failed to register peer in eth syncer", "err", err)
		return err
	}
	if snap != nil {
		if err := h.downloader.SnapSyncer.Register(snap); err != nil {
			peer.Log().Error("Failed to register peer in snap syncer", "err", err)
			return err
		}
	}
	h.chainSync.handlePeerEvent()

	// Propagate existing transactions. new transactions appearing
	// after this will be sent via broadcasts.
	h.syncTransactions(peer)

	// Create a notification channel for pending requests if the peer goes down
	dead := make(chan struct{})
	defer close(dead)

	// If we have any explicit peer required block hashes, request them
	for number, hash := range h.requiredBlocks {
		resCh := make(chan *eth.Response)

		req, err := peer.RequestHeadersByNumber(number, 1, 0, false, resCh)
		if err != nil {
			return err
		}
		go func(number uint64, hash common.Hash, req *eth.Request) {
			// Ensure the request gets cancelled in case of error/drop
			defer req.Close()

			timeout := time.NewTimer(syncChallengeTimeout)
			defer timeout.Stop()

			select {
			case res := <-resCh:
				headers := ([]*types.Header)(*res.Res.(*eth.BlockHeadersPacket))
				if len(headers) == 0 {
					// Required blocks are allowed to be missing if the remote
					// node is not yet synced
					res.Done <- nil
					return
				}
				// Validate the header and either drop the peer or continue
				if len(headers) > 1 {
					res.Done <- errors.New("too many headers in required block response")
					return
				}
				if headers[0].Number.Uint64() != number || headers[0].Hash() != hash {
					peer.Log().Info("Required block mismatch, dropping peer", "number", number, "hash", headers[0].Hash(), "want", hash)
					res.Done <- errors.New("required block mismatch")
					return
				}
				peer.Log().Debug("Peer required block verified", "number", number, "hash", hash)
				res.Done <- nil
			case <-timeout.C:
				peer.Log().Warn("Required block challenge timed out, dropping", "addr", peer.RemoteAddr(), "type", peer.Name())
				h.removePeer(peer.ID())
			}
		}(number, hash, req)
	}
	// Handle incoming messages until the connection is torn down
	return handler(peer)
}

// runSnapExtension registers a `snap` peer into the joint eth/snap peerset and
// starts handling inbound messages. As `snap` is only a satellite protocol to
// `eth`, all subsystem registrations and lifecycle management will be done by
// the main `eth` handler to prevent strange races.
func (h *handler) runSnapExtension(peer *snap.Peer, handler snap.Handler) error {
	if !h.incHandlers() {
		return p2p.DiscQuitting
	}
	defer h.decHandlers()

	if err := h.peers.registerSnapExtension(peer); err != nil {
		if metrics.Enabled {
			if peer.Inbound() {
				snap.IngressRegistrationErrorMeter.Mark(1)
			} else {
				snap.EgressRegistrationErrorMeter.Mark(1)
			}
		}
		peer.Log().Warn("Snapshot extension registration failed", "err", err)
		return err
	}
	return handler(peer)
}

// removePeer requests disconnection of a peer.
func (h *handler) removePeer(id string) {
	peer := h.peers.peer(id)
	if peer != nil {
		peer.Peer.Disconnect(p2p.DiscUselessPeer)
	}
}

// unregisterPeer removes a peer from the downloader, fetchers and main peer set.
func (h *handler) unregisterPeer(id string) {
	// Create a custom logger to avoid printing the entire id
	var logger log.Logger
	if len(id) < 16 {
		// Tests use short IDs, don't choke on them
		logger = log.New("peer", id)
	} else {
		logger = log.New("peer", id[:8])
	}
	// Abort if the peer does not exist
	peer := h.peers.peer(id)
	if peer == nil {
		logger.Error("Ethereum peer removal failed", "err", errPeerNotRegistered)
		return
	}
	// Remove the `eth` peer if it exists
	logger.Debug("Removing Ethereum peer", "snap", peer.snapExt != nil)

	// Remove the `snap` extension if it exists
	if peer.snapExt != nil {
		h.downloader.SnapSyncer.Unregister(id)
	}
	h.downloader.UnregisterPeer(id)
	h.txFetcher.Drop(id)

	if err := h.peers.unregisterPeer(id); err != nil {
		logger.Error("Ethereum peer removal failed", "err", err)
	}
}

func (h *handler) Start(maxPeers int) {
	h.maxPeers = maxPeers

	// broadcast transactions
	h.wg.Add(1)
	h.txsCh = make(chan core.NewTxsEvent, txChanSize)
	h.txsSub = h.txpool.SubscribeNewTxsEvent(h.txsCh)
	go h.txBroadcastLoop()

	// broadcast mined blocks
	h.wg.Add(1)
	h.minedBlockSub = h.eventMux.Subscribe(core.NewMinedBlockEvent{})
	go h.minedBroadcastLoop()

	// start sync handlers
	h.wg.Add(1)
	go h.chainSync.loop()
<<<<<<< HEAD
	// SYSCOIN
	h.inited = true
=======

	// start peer handler tracker
	h.wg.Add(1)
	go h.protoTracker()
>>>>>>> 040a4a54
}

func (h *handler) Stop() {
	// SYSCOIN
	if !h.inited {
		return
	}
	h.txsSub.Unsubscribe()        // quits txBroadcastLoop
	h.minedBlockSub.Unsubscribe() // quits blockBroadcastLoop

	// Quit chainSync and txsync64.
	// After this is done, no new peers will be accepted.
	close(h.quitSync)

	// Disconnect existing sessions.
	// This also closes the gate for any new registrations on the peer set.
	// sessions which are already established but not added to h.peers yet
	// will exit when they try to register.
	h.peers.close()
	h.wg.Wait()

	log.Info("Ethereum protocol stopped")
}

// BroadcastBlock will either propagate a block to a subset of its peers, or
// will only announce its availability (depending what's requested).
func (h *handler) BroadcastBlock(block *types.Block, propagate bool) {
	// SYSCOIN
	if h.chain.GetChainConfig().SyscoinBlock != nil {
		return
	}
	// Disable the block propagation if the chain has already entered the PoS
	// stage. The block propagation is delegated to the consensus layer.
	if h.merger.PoSFinalized() {
		return
	}
	// Disable the block propagation if it's the post-merge block.
	if beacon, ok := h.chain.Engine().(*beacon.Beacon); ok {
		if beacon.IsPoSHeader(block.Header()) {
			return
		}
	}
	hash := block.Hash()
	peers := h.peers.peersWithoutBlock(hash)

	// If propagation is requested, send to a subset of the peer
	if propagate {
		// Calculate the TD of the block (it's not imported yet, so block.Td is not valid)
		var td *big.Int
		if parent := h.chain.GetBlock(block.ParentHash(), block.NumberU64()-1); parent != nil {
			td = new(big.Int).Add(block.Difficulty(), h.chain.GetTd(block.ParentHash(), block.NumberU64()-1))
		} else {
			log.Error("Propagating dangling block", "number", block.Number(), "hash", hash)
			return
		}
		// Send the block to a subset of our peers
		transfer := peers[:int(math.Sqrt(float64(len(peers))))]
		for _, peer := range transfer {
			peer.AsyncSendNewBlock(block, td)
		}
		log.Trace("Propagated block", "hash", hash, "recipients", len(transfer), "duration", common.PrettyDuration(time.Since(block.ReceivedAt)))
		return
	}
	// Otherwise if the block is indeed in out own chain, announce it
	if h.chain.HasBlock(hash, block.NumberU64()) {
		for _, peer := range peers {
			peer.AsyncSendNewBlockHash(block)
		}
		log.Trace("Announced block", "hash", hash, "recipients", len(peers), "duration", common.PrettyDuration(time.Since(block.ReceivedAt)))
	}
}

// BroadcastTransactions will propagate a batch of transactions
// - To a square root of all peers
// - And, separately, as announcements to all peers which are not known to
// already have the given transaction.
func (h *handler) BroadcastTransactions(txs types.Transactions) {
	var (
		annoCount   int // Count of announcements made
		annoPeers   int
		directCount int // Count of the txs sent directly to peers
		directPeers int // Count of the peers that were sent transactions directly

		txset = make(map[*ethPeer][]common.Hash) // Set peer->hash to transfer directly
		annos = make(map[*ethPeer][]common.Hash) // Set peer->hash to announce

	)
	// Broadcast transactions to a batch of peers not knowing about it
	for _, tx := range txs {
		peers := h.peers.peersWithoutTransaction(tx.Hash())

		var numDirect int
		if tx.Size() <= txMaxBroadcastSize {
			numDirect = int(math.Sqrt(float64(len(peers))))
		}
		// Send the tx unconditionally to a subset of our peers
		for _, peer := range peers[:numDirect] {
			txset[peer] = append(txset[peer], tx.Hash())
		}
		// For the remaining peers, send announcement only
		for _, peer := range peers[numDirect:] {
			annos[peer] = append(annos[peer], tx.Hash())
		}
	}
	for peer, hashes := range txset {
		directPeers++
		directCount += len(hashes)
		peer.AsyncSendTransactions(hashes)
	}
	for peer, hashes := range annos {
		annoPeers++
		annoCount += len(hashes)
		peer.AsyncSendPooledTransactionHashes(hashes)
	}
	log.Debug("Transaction broadcast", "txs", len(txs),
		"announce packs", annoPeers, "announced hashes", annoCount,
		"tx packs", directPeers, "broadcast txs", directCount)
}

// minedBroadcastLoop sends mined blocks to connected peers.
func (h *handler) minedBroadcastLoop() {
	// SYSCOIN
	if h.chain.GetChainConfig().SyscoinBlock != nil {
		return
	}
	defer h.wg.Done()

	for obj := range h.minedBlockSub.Chan() {
		if ev, ok := obj.Data.(core.NewMinedBlockEvent); ok {
			h.BroadcastBlock(ev.Block, true)  // First propagate block to peers
			h.BroadcastBlock(ev.Block, false) // Only then announce to the rest
		}
	}
}

// txBroadcastLoop announces new transactions to connected peers.
func (h *handler) txBroadcastLoop() {
	defer h.wg.Done()
	for {
		select {
		case event := <-h.txsCh:
			h.BroadcastTransactions(event.Txs)
		case <-h.txsSub.Err():
			return
		}
	}
}<|MERGE_RESOLUTION|>--- conflicted
+++ resolved
@@ -124,15 +124,10 @@
 
 	chainSync *chainSyncer
 	wg        sync.WaitGroup
-<<<<<<< HEAD
-	peerWG    sync.WaitGroup
 	// SYSCOIN
 	inited bool
-=======
-
 	handlerStartCh chan struct{}
 	handlerDoneCh  chan struct{}
->>>>>>> 040a4a54
 }
 
 // newHandler returns a handler for all Ethereum chain management protocol.
@@ -545,15 +540,11 @@
 	// start sync handlers
 	h.wg.Add(1)
 	go h.chainSync.loop()
-<<<<<<< HEAD
 	// SYSCOIN
 	h.inited = true
-=======
-
 	// start peer handler tracker
 	h.wg.Add(1)
 	go h.protoTracker()
->>>>>>> 040a4a54
 }
 
 func (h *handler) Stop() {
