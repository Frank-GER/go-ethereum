// Copyright 2021 The go-ethereum Authors
// This file is part of the go-ethereum library.
//
// The go-ethereum library is free software: you can redistribute it and/or modify
// it under the terms of the GNU Lesser General Public License as published by
// the Free Software Foundation, either version 3 of the License, or
// (at your option) any later version.
//
// The go-ethereum library is distributed in the hope that it will be useful,
// but WITHOUT ANY WARRANTY; without even the implied warranty of
// MERCHANTABILITY or FITNESS FOR A PARTICULAR PURPOSE. See the
// GNU Lesser General Public License for more details.
//
// You should have received a copy of the GNU Lesser General Public License
// along with the go-ethereum library. If not, see <http://www.gnu.org/licenses/>.

// Package ethconfig contains the configuration of the ETH and LES protocols.
package ethconfig

import (
<<<<<<< HEAD
	"math/big"
	"os"
	"os/user"
	"path/filepath"
	"runtime"
=======
	"errors"
>>>>>>> 604e215d
	"time"

	"github.com/ethereum/go-ethereum/common"
	"github.com/ethereum/go-ethereum/consensus"
	"github.com/ethereum/go-ethereum/consensus/beacon"
	"github.com/ethereum/go-ethereum/consensus/clique"
	"github.com/ethereum/go-ethereum/consensus/ethash"
	"github.com/ethereum/go-ethereum/core"
	"github.com/ethereum/go-ethereum/core/txpool"
	"github.com/ethereum/go-ethereum/eth/downloader"
	"github.com/ethereum/go-ethereum/eth/gasprice"
	"github.com/ethereum/go-ethereum/ethdb"
	"github.com/ethereum/go-ethereum/miner"
	"github.com/ethereum/go-ethereum/params"
)

// FullNodeGPO contains default gasprice oracle settings for full node.
var FullNodeGPO = gasprice.Config{
	Blocks:           20,
	Percentile:       60,
	MaxHeaderHistory: 1024,
	MaxBlockHistory:  1024,
	MaxPrice:         gasprice.DefaultMaxPrice,
	IgnorePrice:      gasprice.DefaultIgnorePrice,
}

// LightClientGPO contains default gasprice oracle settings for light client.
var LightClientGPO = gasprice.Config{
	Blocks:           2,
	Percentile:       60,
	MaxHeaderHistory: 300,
	MaxBlockHistory:  5,
	MaxPrice:         gasprice.DefaultMaxPrice,
	IgnorePrice:      gasprice.DefaultIgnorePrice,
}

// Defaults contains default settings for use on the Ethereum main net.
var Defaults = Config{
	SyncMode:                downloader.SnapSync,
	NetworkId:               1,
	TxLookupLimit:           2350000,
	LightPeers:              100,
	UltraLightFraction:      75,
	DatabaseCache:           512,
	TrieCleanCache:          154,
	TrieCleanCacheJournal:   "triecache",
	TrieCleanCacheRejournal: 60 * time.Minute,
	TrieDirtyCache:          256,
	TrieTimeout:             60 * time.Minute,
	SnapshotCache:           102,
	FilterLogCacheSize:      32,
	Miner:                   miner.DefaultConfig,
	TxPool:                  txpool.DefaultConfig,
	RPCGasCap:               50000000,
	RPCEVMTimeout:           5 * time.Second,
	GPO:                     FullNodeGPO,
	RPCTxFeeCap:             1, // 1 ether
}

//go:generate go run github.com/fjl/gencodec -type Config -formats toml -out gen_config.go

// Config contains configuration options for of the ETH and LES protocols.
type Config struct {
	// The genesis block, which is inserted if the database is empty.
	// If nil, the Ethereum main net block is used.
	Genesis *core.Genesis `toml:",omitempty"`

	// Protocol options
	NetworkId uint64 // Network ID to use for selecting peers to connect to
	SyncMode  downloader.SyncMode

	// This can be set to list of enrtree:// URLs which will be queried for
	// for nodes to connect to.
	EthDiscoveryURLs  []string
	SnapDiscoveryURLs []string

	NoPruning  bool // Whether to disable pruning and flush everything to disk
	NoPrefetch bool // Whether to disable prefetching and only load state on demand

	TxLookupLimit uint64 `toml:",omitempty"` // The maximum number of blocks from head whose tx indices are reserved.

	// RequiredBlocks is a set of block number -> hash mappings which must be in the
	// canonical chain of all remote peers. Setting the option makes geth verify the
	// presence of these blocks for every new peer connection.
	RequiredBlocks map[uint64]common.Hash `toml:"-"`

	// Light client options
	LightServ        int  `toml:",omitempty"` // Maximum percentage of time allowed for serving LES requests
	LightIngress     int  `toml:",omitempty"` // Incoming bandwidth limit for light servers
	LightEgress      int  `toml:",omitempty"` // Outgoing bandwidth limit for light servers
	LightPeers       int  `toml:",omitempty"` // Maximum number of LES client peers
	LightNoPrune     bool `toml:",omitempty"` // Whether to disable light chain pruning
	LightNoSyncServe bool `toml:",omitempty"` // Whether to serve light clients before syncing

	// Ultra Light client options
	UltraLightServers      []string `toml:",omitempty"` // List of trusted ultra light servers
	UltraLightFraction     int      `toml:",omitempty"` // Percentage of trusted servers to accept an announcement
	UltraLightOnlyAnnounce bool     `toml:",omitempty"` // Whether to only announce headers, or also serve them

	// Database options
	SkipBcVersionCheck bool `toml:"-"`
	DatabaseHandles    int  `toml:"-"`
	DatabaseCache      int
	DatabaseFreezer    string

	TrieCleanCache          int
	TrieCleanCacheJournal   string        `toml:",omitempty"` // Disk journal directory for trie cache to survive node restarts
	TrieCleanCacheRejournal time.Duration `toml:",omitempty"` // Time interval to regenerate the journal for clean cache
	TrieDirtyCache          int
	TrieTimeout             time.Duration
	SnapshotCache           int
	Preimages               bool

	// This is the number of blocks for which logs will be cached in the filter system.
	FilterLogCacheSize int

	// Mining options
	Miner miner.Config

	// Transaction pool options
	TxPool txpool.Config

	// Gas Price Oracle options
	GPO gasprice.Config

	// Enables tracking of SHA3 preimages in the VM
	EnablePreimageRecording bool

	// Miscellaneous options
	DocRoot string `toml:"-"`

	// RPCGasCap is the global gas cap for eth-call variants.
	RPCGasCap uint64

	// RPCEVMTimeout is the global timeout for eth-call.
	RPCEVMTimeout time.Duration

	// RPCTxFeeCap is the global transaction fee(price * gaslimit) cap for
	// send-transaction variants. The unit is ether.
	RPCTxFeeCap float64
	// SYSCOIN
	NEVMPubEP string `toml:",omitempty"`
	// OverrideCancun (TODO: remove after the fork)
	OverrideCancun *uint64 `toml:",omitempty"`
}

<<<<<<< HEAD
// CreateConsensusEngine creates a consensus engine for the given chain configuration.
func CreateConsensusEngine(stack *node.Node, ethashConfig *ethash.Config, chainID* big.Int, cliqueConfig *params.CliqueConfig, notify []string, noverify bool, db ethdb.Database) consensus.Engine {
	// If proof-of-authority is requested, set it up
	var engine consensus.Engine
	if cliqueConfig != nil {
		engine = clique.New(cliqueConfig, db)
	} else {
		// SYSCOIN
		if chainID != nil && ((params.MainnetChainConfig != nil && params.MainnetChainConfig.ChainID != nil) || (params.TanenbaumChainConfig != nil && params.TanenbaumChainConfig.ChainID != nil)) {
			if chainID.Uint64() == params.MainnetChainConfig.ChainID.Uint64() || chainID.Uint64() == params.TanenbaumChainConfig.ChainID.Uint64() {
				ethashConfig.PowMode = ethash.ModeNEVM
			}
		}
		switch ethashConfig.PowMode {
		case ethash.ModeFake:
			log.Warn("Ethash used in fake mode")
		case ethash.ModeTest:
			log.Warn("Ethash used in test mode")
		case ethash.ModeShared:
			log.Warn("Ethash used in shared mode")
		// SYSCOIN
		case ethash.ModeNEVM:
			log.Warn("Ethash used in NEVM mode")
		}
		engine = ethash.New(ethash.Config{
			PowMode:          ethashConfig.PowMode,
			CacheDir:         stack.ResolvePath(ethashConfig.CacheDir),
			CachesInMem:      ethashConfig.CachesInMem,
			CachesOnDisk:     ethashConfig.CachesOnDisk,
			CachesLockMmap:   ethashConfig.CachesLockMmap,
			DatasetDir:       ethashConfig.DatasetDir,
			DatasetsInMem:    ethashConfig.DatasetsInMem,
			DatasetsOnDisk:   ethashConfig.DatasetsOnDisk,
			DatasetsLockMmap: ethashConfig.DatasetsLockMmap,
			NotifyFull:       ethashConfig.NotifyFull,
		}, notify, noverify)
		engine.(*ethash.Ethash).SetThreads(-1) // Disable CPU mining
=======
// CreateConsensusEngine creates a consensus engine for the given chain config.
// Clique is allowed for now to live standalone, but ethash is forbidden and can
// only exist on already merged networks.
func CreateConsensusEngine(config *params.ChainConfig, db ethdb.Database) (consensus.Engine, error) {
	// If proof-of-authority is requested, set it up
	if config.Clique != nil {
		return beacon.New(clique.New(config.Clique, db)), nil
	}
	// If defaulting to proof-of-work, enforce an already merged network since
	// we cannot run PoW algorithms and more, so we cannot even follow a chain
	// not coordinated by a beacon node.
	if !config.TerminalTotalDifficultyPassed {
		return nil, errors.New("ethash is only supported as a historical component of already merged networks")
>>>>>>> 604e215d
	}
	return beacon.New(ethash.NewFaker()), nil
}<|MERGE_RESOLUTION|>--- conflicted
+++ resolved
@@ -18,15 +18,11 @@
 package ethconfig
 
 import (
-<<<<<<< HEAD
 	"math/big"
 	"os"
 	"os/user"
 	"path/filepath"
 	"runtime"
-=======
-	"errors"
->>>>>>> 604e215d
 	"time"
 
 	"github.com/ethereum/go-ethereum/common"
@@ -173,7 +169,6 @@
 	OverrideCancun *uint64 `toml:",omitempty"`
 }
 
-<<<<<<< HEAD
 // CreateConsensusEngine creates a consensus engine for the given chain configuration.
 func CreateConsensusEngine(stack *node.Node, ethashConfig *ethash.Config, chainID* big.Int, cliqueConfig *params.CliqueConfig, notify []string, noverify bool, db ethdb.Database) consensus.Engine {
 	// If proof-of-authority is requested, set it up
@@ -211,21 +206,6 @@
 			NotifyFull:       ethashConfig.NotifyFull,
 		}, notify, noverify)
 		engine.(*ethash.Ethash).SetThreads(-1) // Disable CPU mining
-=======
-// CreateConsensusEngine creates a consensus engine for the given chain config.
-// Clique is allowed for now to live standalone, but ethash is forbidden and can
-// only exist on already merged networks.
-func CreateConsensusEngine(config *params.ChainConfig, db ethdb.Database) (consensus.Engine, error) {
-	// If proof-of-authority is requested, set it up
-	if config.Clique != nil {
-		return beacon.New(clique.New(config.Clique, db)), nil
-	}
-	// If defaulting to proof-of-work, enforce an already merged network since
-	// we cannot run PoW algorithms and more, so we cannot even follow a chain
-	// not coordinated by a beacon node.
-	if !config.TerminalTotalDifficultyPassed {
-		return nil, errors.New("ethash is only supported as a historical component of already merged networks")
->>>>>>> 604e215d
 	}
 	return beacon.New(ethash.NewFaker()), nil
 }