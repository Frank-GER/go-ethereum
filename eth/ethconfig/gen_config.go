// Code generated by github.com/fjl/gencodec. DO NOT EDIT.

package ethconfig

import (
	"time"

	"github.com/ethereum/go-ethereum/common"
	"github.com/ethereum/go-ethereum/consensus/ethash"
	"github.com/ethereum/go-ethereum/core"
	"github.com/ethereum/go-ethereum/core/txpool/legacypool"
	"github.com/ethereum/go-ethereum/eth/downloader"
	"github.com/ethereum/go-ethereum/eth/gasprice"
	"github.com/ethereum/go-ethereum/miner"
)

// MarshalTOML marshals as TOML.
func (c Config) MarshalTOML() (interface{}, error) {
	type Config struct {
		Genesis                 *core.Genesis `toml:",omitempty"`
		NetworkId               uint64
		SyncMode                downloader.SyncMode
		EthDiscoveryURLs        []string
		SnapDiscoveryURLs       []string
		NoPruning               bool
		NoPrefetch              bool
		TxLookupLimit           uint64                 `toml:",omitempty"`
		RequiredBlocks          map[uint64]common.Hash `toml:"-"`
		LightServ               int                    `toml:",omitempty"`
		LightIngress            int                    `toml:",omitempty"`
		LightEgress             int                    `toml:",omitempty"`
		LightPeers              int                    `toml:",omitempty"`
		LightNoPrune            bool                   `toml:",omitempty"`
		LightNoSyncServe        bool                   `toml:",omitempty"`
		UltraLightServers       []string               `toml:",omitempty"`
		UltraLightFraction      int                    `toml:",omitempty"`
		UltraLightOnlyAnnounce  bool                   `toml:",omitempty"`
		SkipBcVersionCheck      bool                   `toml:"-"`
		DatabaseHandles         int                    `toml:"-"`
		DatabaseCache           int
		DatabaseFreezer         string
		TrieCleanCache          int
		TrieCleanCacheJournal   string        `toml:",omitempty"`
		TrieCleanCacheRejournal time.Duration `toml:",omitempty"`
		TrieDirtyCache          int
		TrieTimeout             time.Duration
		SnapshotCache           int
		Preimages               bool
		FilterLogCacheSize      int
		Miner                   miner.Config
		Ethash                  ethash.Config
		TxPool                  legacypool.Config
		GPO                     gasprice.Config
		EnablePreimageRecording bool
		DocRoot                 string `toml:"-"`
		RPCGasCap               uint64
		RPCEVMTimeout           time.Duration
		RPCTxFeeCap             float64
		OverrideCancun          *uint64 `toml:",omitempty"`
<<<<<<< HEAD
		// SYSCOIN
		NEVMPubEP                       string   `toml:",omitempty"`
=======
		OverrideVerkle          *uint64 `toml:",omitempty"`
>>>>>>> 8bbb16b7
	}
	var enc Config
	enc.Genesis = c.Genesis
	enc.NetworkId = c.NetworkId
	enc.SyncMode = c.SyncMode
	enc.EthDiscoveryURLs = c.EthDiscoveryURLs
	enc.SnapDiscoveryURLs = c.SnapDiscoveryURLs
	enc.NoPruning = c.NoPruning
	enc.NoPrefetch = c.NoPrefetch
	enc.TxLookupLimit = c.TxLookupLimit
	enc.RequiredBlocks = c.RequiredBlocks
	enc.LightServ = c.LightServ
	enc.LightIngress = c.LightIngress
	enc.LightEgress = c.LightEgress
	enc.LightPeers = c.LightPeers
	enc.LightNoPrune = c.LightNoPrune
	enc.LightNoSyncServe = c.LightNoSyncServe
	enc.UltraLightServers = c.UltraLightServers
	enc.UltraLightFraction = c.UltraLightFraction
	enc.UltraLightOnlyAnnounce = c.UltraLightOnlyAnnounce
	enc.SkipBcVersionCheck = c.SkipBcVersionCheck
	enc.DatabaseHandles = c.DatabaseHandles
	enc.DatabaseCache = c.DatabaseCache
	enc.DatabaseFreezer = c.DatabaseFreezer
	enc.TrieCleanCache = c.TrieCleanCache
	enc.TrieCleanCacheJournal = c.TrieCleanCacheJournal
	enc.TrieCleanCacheRejournal = c.TrieCleanCacheRejournal
	enc.TrieDirtyCache = c.TrieDirtyCache
	enc.TrieTimeout = c.TrieTimeout
	enc.SnapshotCache = c.SnapshotCache
	enc.Preimages = c.Preimages
	enc.FilterLogCacheSize = c.FilterLogCacheSize
	enc.Miner = c.Miner
	enc.Ethash = c.Ethash
	enc.TxPool = c.TxPool
	enc.GPO = c.GPO
	enc.EnablePreimageRecording = c.EnablePreimageRecording
	enc.DocRoot = c.DocRoot
	enc.RPCGasCap = c.RPCGasCap
	enc.RPCEVMTimeout = c.RPCEVMTimeout
	enc.RPCTxFeeCap = c.RPCTxFeeCap
	// SYSCOIN
	enc.NEVMPubEP = c.NEVMPubEP
	enc.OverrideCancun = c.OverrideCancun
	enc.OverrideVerkle = c.OverrideVerkle
	return &enc, nil
}

// UnmarshalTOML unmarshals from TOML.
func (c *Config) UnmarshalTOML(unmarshal func(interface{}) error) error {
	type Config struct {
		Genesis                 *core.Genesis `toml:",omitempty"`
		NetworkId               *uint64
		SyncMode                *downloader.SyncMode
		EthDiscoveryURLs        []string
		SnapDiscoveryURLs       []string
		NoPruning               *bool
		NoPrefetch              *bool
		TxLookupLimit           *uint64                `toml:",omitempty"`
		RequiredBlocks          map[uint64]common.Hash `toml:"-"`
		LightServ               *int                   `toml:",omitempty"`
		LightIngress            *int                   `toml:",omitempty"`
		LightEgress             *int                   `toml:",omitempty"`
		LightPeers              *int                   `toml:",omitempty"`
		LightNoPrune            *bool                  `toml:",omitempty"`
		LightNoSyncServe        *bool                  `toml:",omitempty"`
		UltraLightServers       []string               `toml:",omitempty"`
		UltraLightFraction      *int                   `toml:",omitempty"`
		UltraLightOnlyAnnounce  *bool                  `toml:",omitempty"`
		SkipBcVersionCheck      *bool                  `toml:"-"`
		DatabaseHandles         *int                   `toml:"-"`
		DatabaseCache           *int
		DatabaseFreezer         *string
		TrieCleanCache          *int
		TrieCleanCacheJournal   *string        `toml:",omitempty"`
		TrieCleanCacheRejournal *time.Duration `toml:",omitempty"`
		TrieDirtyCache          *int
		TrieTimeout             *time.Duration
		SnapshotCache           *int
		Preimages               *bool
		FilterLogCacheSize      *int
		Miner                   *miner.Config
		Ethash                  *ethash.Config
		TxPool                  *legacypool.Config
		GPO                     *gasprice.Config
		EnablePreimageRecording *bool
		DocRoot                 *string `toml:"-"`
		RPCGasCap               *uint64
		RPCEVMTimeout           *time.Duration
		RPCTxFeeCap             *float64
		OverrideCancun          *uint64 `toml:",omitempty"`
<<<<<<< HEAD
		// SYSCOIN
		NEVMPubEP                       *string  `toml:",omitempty"`
=======
		OverrideVerkle          *uint64 `toml:",omitempty"`
>>>>>>> 8bbb16b7
	}
	var dec Config
	if err := unmarshal(&dec); err != nil {
		return err
	}
	if dec.Genesis != nil {
		c.Genesis = dec.Genesis
	}
	if dec.NetworkId != nil {
		c.NetworkId = *dec.NetworkId
	}
	if dec.SyncMode != nil {
		c.SyncMode = *dec.SyncMode
	}
	if dec.EthDiscoveryURLs != nil {
		c.EthDiscoveryURLs = dec.EthDiscoveryURLs
	}
	if dec.SnapDiscoveryURLs != nil {
		c.SnapDiscoveryURLs = dec.SnapDiscoveryURLs
	}
	if dec.NoPruning != nil {
		c.NoPruning = *dec.NoPruning
	}
	if dec.NoPrefetch != nil {
		c.NoPrefetch = *dec.NoPrefetch
	}
	if dec.TxLookupLimit != nil {
		c.TxLookupLimit = *dec.TxLookupLimit
	}
	if dec.RequiredBlocks != nil {
		c.RequiredBlocks = dec.RequiredBlocks
	}
	if dec.LightServ != nil {
		c.LightServ = *dec.LightServ
	}
	if dec.LightIngress != nil {
		c.LightIngress = *dec.LightIngress
	}
	if dec.LightEgress != nil {
		c.LightEgress = *dec.LightEgress
	}
	if dec.LightPeers != nil {
		c.LightPeers = *dec.LightPeers
	}
	if dec.LightNoPrune != nil {
		c.LightNoPrune = *dec.LightNoPrune
	}
	if dec.LightNoSyncServe != nil {
		c.LightNoSyncServe = *dec.LightNoSyncServe
	}
	if dec.UltraLightServers != nil {
		c.UltraLightServers = dec.UltraLightServers
	}
	if dec.UltraLightFraction != nil {
		c.UltraLightFraction = *dec.UltraLightFraction
	}
	if dec.UltraLightOnlyAnnounce != nil {
		c.UltraLightOnlyAnnounce = *dec.UltraLightOnlyAnnounce
	}
	if dec.SkipBcVersionCheck != nil {
		c.SkipBcVersionCheck = *dec.SkipBcVersionCheck
	}
	if dec.DatabaseHandles != nil {
		c.DatabaseHandles = *dec.DatabaseHandles
	}
	if dec.DatabaseCache != nil {
		c.DatabaseCache = *dec.DatabaseCache
	}
	if dec.DatabaseFreezer != nil {
		c.DatabaseFreezer = *dec.DatabaseFreezer
	}
	if dec.TrieCleanCache != nil {
		c.TrieCleanCache = *dec.TrieCleanCache
	}
	if dec.TrieCleanCacheJournal != nil {
		c.TrieCleanCacheJournal = *dec.TrieCleanCacheJournal
	}
	if dec.TrieCleanCacheRejournal != nil {
		c.TrieCleanCacheRejournal = *dec.TrieCleanCacheRejournal
	}
	if dec.TrieDirtyCache != nil {
		c.TrieDirtyCache = *dec.TrieDirtyCache
	}
	if dec.TrieTimeout != nil {
		c.TrieTimeout = *dec.TrieTimeout
	}
	if dec.SnapshotCache != nil {
		c.SnapshotCache = *dec.SnapshotCache
	}
	if dec.Preimages != nil {
		c.Preimages = *dec.Preimages
	}
	if dec.FilterLogCacheSize != nil {
		c.FilterLogCacheSize = *dec.FilterLogCacheSize
	}
	if dec.Miner != nil {
		c.Miner = *dec.Miner
	}
	if dec.Ethash != nil {
		c.Ethash = *dec.Ethash
	}
	if dec.TxPool != nil {
		c.TxPool = *dec.TxPool
	}
	if dec.GPO != nil {
		c.GPO = *dec.GPO
	}
	if dec.EnablePreimageRecording != nil {
		c.EnablePreimageRecording = *dec.EnablePreimageRecording
	}
	if dec.DocRoot != nil {
		c.DocRoot = *dec.DocRoot
	}
	if dec.RPCGasCap != nil {
		c.RPCGasCap = *dec.RPCGasCap
	}
	if dec.RPCEVMTimeout != nil {
		c.RPCEVMTimeout = *dec.RPCEVMTimeout
	}
	if dec.RPCTxFeeCap != nil {
		c.RPCTxFeeCap = *dec.RPCTxFeeCap
	}
	// SYSCOIN
	if dec.NEVMPubEP != nil {
		c.NEVMPubEP = *dec.NEVMPubEP
	}
	if dec.OverrideCancun != nil {
		c.OverrideCancun = dec.OverrideCancun
	}
	if dec.OverrideVerkle != nil {
		c.OverrideVerkle = dec.OverrideVerkle
	}
	return nil
}<|MERGE_RESOLUTION|>--- conflicted
+++ resolved
@@ -57,12 +57,9 @@
 		RPCEVMTimeout           time.Duration
 		RPCTxFeeCap             float64
 		OverrideCancun          *uint64 `toml:",omitempty"`
-<<<<<<< HEAD
 		// SYSCOIN
 		NEVMPubEP                       string   `toml:",omitempty"`
-=======
 		OverrideVerkle          *uint64 `toml:",omitempty"`
->>>>>>> 8bbb16b7
 	}
 	var enc Config
 	enc.Genesis = c.Genesis
@@ -154,12 +151,9 @@
 		RPCEVMTimeout           *time.Duration
 		RPCTxFeeCap             *float64
 		OverrideCancun          *uint64 `toml:",omitempty"`
-<<<<<<< HEAD
 		// SYSCOIN
 		NEVMPubEP                       *string  `toml:",omitempty"`
-=======
 		OverrideVerkle          *uint64 `toml:",omitempty"`
->>>>>>> 8bbb16b7
 	}
 	var dec Config
 	if err := unmarshal(&dec); err != nil {
