// Copyright 2021 The go-ethereum Authors
// This file is part of the go-ethereum library.
//
// The go-ethereum library is free software: you can redistribute it and/or modify
// it under the terms of the GNU Lesser General Public License as published by
// the Free Software Foundation, either version 3 of the License, or
// (at your option) any later version.
//
// The go-ethereum library is distributed in the hope that it will be useful,
// but WITHOUT ANY WARRANTY; without even the implied warranty of
// MERCHANTABILITY or FITNESS FOR A PARTICULAR PURPOSE. See the
// GNU Lesser General Public License for more details.
//
// You should have received a copy of the GNU Lesser General Public License
// along with the go-ethereum library. If not, see <http://www.gnu.org/licenses/>.

// Package catalyst implements the temporary eth1/eth2 RPC integration.
package catalyst

import (
	"errors"
	"fmt"
	"math/big"
	"sync"
	"time"

	"github.com/ethereum/go-ethereum/beacon/engine"
	"github.com/ethereum/go-ethereum/common"
	"github.com/ethereum/go-ethereum/common/hexutil"
	"github.com/ethereum/go-ethereum/core/rawdb"
	"github.com/ethereum/go-ethereum/core/types"
	"github.com/ethereum/go-ethereum/eth"
	"github.com/ethereum/go-ethereum/eth/downloader"
	"github.com/ethereum/go-ethereum/log"
	"github.com/ethereum/go-ethereum/miner"
	"github.com/ethereum/go-ethereum/node"
	"github.com/ethereum/go-ethereum/rpc"
)

// Register adds the engine API to the full node.
func Register(stack *node.Node, backend *eth.Ethereum) error {
	log.Warn("Engine API enabled", "protocol", "eth")
	stack.RegisterAPIs([]rpc.API{
		{
			Namespace:     "engine",
			Service:       NewConsensusAPI(backend),
			Authenticated: true,
		},
	})
	return nil
}

const (
	// invalidBlockHitEviction is the number of times an invalid block can be
	// referenced in forkchoice update or new payload before it is attempted
	// to be reprocessed again.
	invalidBlockHitEviction = 128

	// invalidTipsetsCap is the max number of recent block hashes tracked that
	// have lead to some bad ancestor block. It's just an OOM protection.
	invalidTipsetsCap = 512

	// beaconUpdateStartupTimeout is the time to wait for a beacon client to get
	// attached before starting to issue warnings.
	beaconUpdateStartupTimeout = 30 * time.Second

	// beaconUpdateConsensusTimeout is the max time allowed for a beacon client
	// to send a consensus update before it's considered offline and the user is
	// warned.
	beaconUpdateConsensusTimeout = 2 * time.Minute

	// beaconUpdateWarnFrequency is the frequency at which to warn the user that
	// the beacon client is offline.
	beaconUpdateWarnFrequency = 5 * time.Minute
)

// All methods provided over the engine endpoint.
var caps = []string{
	"engine_forkchoiceUpdatedV1",
	"engine_forkchoiceUpdatedV2",
	"engine_exchangeTransitionConfigurationV1",
	"engine_getPayloadV1",
	"engine_getPayloadV2",
	"engine_newPayloadV1",
	"engine_newPayloadV2",
	"engine_getPayloadBodiesByHashV1",
	"engine_getPayloadBodiesByRangeV1",
}

type ConsensusAPI struct {
	eth *eth.Ethereum

	remoteBlocks *headerQueue  // Cache of remote payloads received
	localBlocks  *payloadQueue // Cache of local payloads generated

	// The forkchoice update and new payload method require us to return the
	// latest valid hash in an invalid chain. To support that return, we need
	// to track historical bad blocks as well as bad tipsets in case a chain
	// is constantly built on it.
	//
	// There are a few important caveats in this mechanism:
	//   - The bad block tracking is ephemeral, in-memory only. We must never
	//     persist any bad block information to disk as a bug in Geth could end
	//     up blocking a valid chain, even if a later Geth update would accept
	//     it.
	//   - Bad blocks will get forgotten after a certain threshold of import
	//     attempts and will be retried. The rationale is that if the network
	//     really-really-really tries to feed us a block, we should give it a
	//     new chance, perhaps us being racey instead of the block being legit
	//     bad (this happened in Geth at a point with import vs. pending race).
	//   - Tracking all the blocks built on top of the bad one could be a bit
	//     problematic, so we will only track the head chain segment of a bad
	//     chain to allow discarding progressing bad chains and side chains,
	//     without tracking too much bad data.
	invalidBlocksHits map[common.Hash]int           // Ephemeral cache to track invalid blocks and their hit count
	invalidTipsets    map[common.Hash]*types.Header // Ephemeral cache to track invalid tipsets and their bad ancestor
	invalidLock       sync.Mutex                    // Protects the invalid maps from concurrent access

	// Geth can appear to be stuck or do strange things if the beacon client is
	// offline or is sending us strange data. Stash some update stats away so
	// that we can warn the user and not have them open issues on our tracker.
	lastTransitionUpdate time.Time
	lastTransitionLock   sync.Mutex
	lastForkchoiceUpdate time.Time
	lastForkchoiceLock   sync.Mutex
	lastNewPayloadUpdate time.Time
	lastNewPayloadLock   sync.Mutex

	forkchoiceLock sync.Mutex // Lock for the forkChoiceUpdated method
	newPayloadLock sync.Mutex // Lock for the NewPayload method
}

// NewConsensusAPI creates a new consensus api for the given backend.
// The underlying blockchain needs to have a valid terminal total difficulty set.
func NewConsensusAPI(eth *eth.Ethereum) *ConsensusAPI {
	if eth.BlockChain().Config().TerminalTotalDifficulty == nil {
		log.Warn("Engine API started but chain not configured for merge yet")
	}
	api := &ConsensusAPI{
		eth:               eth,
		remoteBlocks:      newHeaderQueue(),
		localBlocks:       newPayloadQueue(),
		invalidBlocksHits: make(map[common.Hash]int),
		invalidTipsets:    make(map[common.Hash]*types.Header),
	}
	eth.Downloader().SetBadBlockCallback(api.setInvalidAncestor)
	go api.heartbeat()

	return api
}

// ForkchoiceUpdatedV1 has several responsibilities:
//
// We try to set our blockchain to the headBlock.
//
// If the method is called with an empty head block: we return success, which can be used
// to check if the engine API is enabled.
//
// If the total difficulty was not reached: we return INVALID.
//
// If the finalizedBlockHash is set: we check if we have the finalizedBlockHash in our db,
// if not we start a sync.
//
// If there are payloadAttributes: we try to assemble a block with the payloadAttributes
// and return its payloadID.
func (api *ConsensusAPI) ForkchoiceUpdatedV1(update engine.ForkchoiceStateV1, payloadAttributes *engine.PayloadAttributes) (engine.ForkChoiceResponse, error) {
	if payloadAttributes != nil {
		if payloadAttributes.Withdrawals != nil {
			return engine.STATUS_INVALID, engine.InvalidParams.With(fmt.Errorf("withdrawals not supported in V1"))
		}
<<<<<<< HEAD
		if api.eth.BlockChain().Config().IsShanghaiTime(payloadAttributes.Timestamp) {
=======
		if api.eth.BlockChain().Config().IsShanghai(api.eth.BlockChain().Config().LondonBlock, payloadAttributes.Timestamp) {
>>>>>>> 944e1a0f
			return engine.STATUS_INVALID, engine.InvalidParams.With(fmt.Errorf("forkChoiceUpdateV1 called post-shanghai"))
		}
	}
	return api.forkchoiceUpdated(update, payloadAttributes)
}

// ForkchoiceUpdatedV2 is equivalent to V1 with the addition of withdrawals in the payload attributes.
func (api *ConsensusAPI) ForkchoiceUpdatedV2(update engine.ForkchoiceStateV1, payloadAttributes *engine.PayloadAttributes) (engine.ForkChoiceResponse, error) {
	if payloadAttributes != nil {
		if err := api.verifyPayloadAttributes(payloadAttributes); err != nil {
			return engine.STATUS_INVALID, engine.InvalidParams.With(err)
		}
	}
	return api.forkchoiceUpdated(update, payloadAttributes)
}

func (api *ConsensusAPI) verifyPayloadAttributes(attr *engine.PayloadAttributes) error {
<<<<<<< HEAD
	if !api.eth.BlockChain().Config().IsShanghaiTime(attr.Timestamp) {
=======
	if !api.eth.BlockChain().Config().IsShanghai(api.eth.BlockChain().Config().LondonBlock, attr.Timestamp) {
>>>>>>> 944e1a0f
		// Reject payload attributes with withdrawals before shanghai
		if attr.Withdrawals != nil {
			return errors.New("withdrawals before shanghai")
		}
	} else {
		// Reject payload attributes with nil withdrawals after shanghai
		if attr.Withdrawals == nil {
			return errors.New("missing withdrawals list")
		}
	}
	return nil
}

func (api *ConsensusAPI) forkchoiceUpdated(update engine.ForkchoiceStateV1, payloadAttributes *engine.PayloadAttributes) (engine.ForkChoiceResponse, error) {
	api.forkchoiceLock.Lock()
	defer api.forkchoiceLock.Unlock()

	log.Trace("Engine API request received", "method", "ForkchoiceUpdated", "head", update.HeadBlockHash, "finalized", update.FinalizedBlockHash, "safe", update.SafeBlockHash)
	if update.HeadBlockHash == (common.Hash{}) {
		log.Warn("Forkchoice requested update to zero hash")
		return engine.STATUS_INVALID, nil // TODO(karalabe): Why does someone send us this?
	}
	// Stash away the last update to warn the user if the beacon client goes offline
	api.lastForkchoiceLock.Lock()
	api.lastForkchoiceUpdate = time.Now()
	api.lastForkchoiceLock.Unlock()

	// Check whether we have the block yet in our database or not. If not, we'll
	// need to either trigger a sync, or to reject this forkchoice update for a
	// reason.
	block := api.eth.BlockChain().GetBlockByHash(update.HeadBlockHash)
	if block == nil {
		// If this block was previously invalidated, keep rejecting it here too
		if res := api.checkInvalidAncestor(update.HeadBlockHash, update.HeadBlockHash); res != nil {
			return engine.ForkChoiceResponse{PayloadStatus: *res, PayloadID: nil}, nil
		}
		// If the head hash is unknown (was not given to us in a newPayload request),
		// we cannot resolve the header, so not much to do. This could be extended in
		// the future to resolve from the `eth` network, but it's an unexpected case
		// that should be fixed, not papered over.
		header := api.remoteBlocks.get(update.HeadBlockHash)
		if header == nil {
			log.Warn("Forkchoice requested unknown head", "hash", update.HeadBlockHash)
			return engine.STATUS_SYNCING, nil
		}
		// If the finalized hash is known, we can direct the downloader to move
		// potentially more data to the freezer from the get go.
		finalized := api.remoteBlocks.get(update.FinalizedBlockHash)

		// Header advertised via a past newPayload request. Start syncing to it.
		// Before we do however, make sure any legacy sync in switched off so we
		// don't accidentally have 2 cycles running.
		if merger := api.eth.Merger(); !merger.TDDReached() {
			merger.ReachTTD()
			api.eth.Downloader().Cancel()
		}
		context := []interface{}{"number", header.Number, "hash", header.Hash()}
		if update.FinalizedBlockHash != (common.Hash{}) {
			if finalized == nil {
				context = append(context, []interface{}{"finalized", "unknown"}...)
			} else {
				context = append(context, []interface{}{"finalized", finalized.Number}...)
			}
		}
		log.Info("Forkchoice requested sync to new head", context...)
		if err := api.eth.Downloader().BeaconSync(api.eth.SyncMode(), header, finalized); err != nil {
			return engine.STATUS_SYNCING, err
		}
		return engine.STATUS_SYNCING, nil
	}
	// Block is known locally, just sanity check that the beacon client does not
	// attempt to push us back to before the merge.
	if block.Difficulty().BitLen() > 0 || block.NumberU64() == 0 {
		var (
			td  = api.eth.BlockChain().GetTd(update.HeadBlockHash, block.NumberU64())
			ptd = api.eth.BlockChain().GetTd(block.ParentHash(), block.NumberU64()-1)
			ttd = api.eth.BlockChain().Config().TerminalTotalDifficulty
		)
		if td == nil || (block.NumberU64() > 0 && ptd == nil) {
			log.Error("TDs unavailable for TTD check", "number", block.NumberU64(), "hash", update.HeadBlockHash, "td", td, "parent", block.ParentHash(), "ptd", ptd)
			return engine.STATUS_INVALID, errors.New("TDs unavailable for TDD check")
		}
		if td.Cmp(ttd) < 0 {
			log.Error("Refusing beacon update to pre-merge", "number", block.NumberU64(), "hash", update.HeadBlockHash, "diff", block.Difficulty(), "age", common.PrettyAge(time.Unix(int64(block.Time()), 0)))
			return engine.ForkChoiceResponse{PayloadStatus: engine.INVALID_TERMINAL_BLOCK, PayloadID: nil}, nil
		}
		if block.NumberU64() > 0 && ptd.Cmp(ttd) >= 0 {
			log.Error("Parent block is already post-ttd", "number", block.NumberU64(), "hash", update.HeadBlockHash, "diff", block.Difficulty(), "age", common.PrettyAge(time.Unix(int64(block.Time()), 0)))
			return engine.ForkChoiceResponse{PayloadStatus: engine.INVALID_TERMINAL_BLOCK, PayloadID: nil}, nil
		}
	}
	valid := func(id *engine.PayloadID) engine.ForkChoiceResponse {
		return engine.ForkChoiceResponse{
			PayloadStatus: engine.PayloadStatusV1{Status: engine.VALID, LatestValidHash: &update.HeadBlockHash},
			PayloadID:     id,
		}
	}
	if rawdb.ReadCanonicalHash(api.eth.ChainDb(), block.NumberU64()) != update.HeadBlockHash {
		// Block is not canonical, set head.
		if latestValid, err := api.eth.BlockChain().SetCanonical(block); err != nil {
			return engine.ForkChoiceResponse{PayloadStatus: engine.PayloadStatusV1{Status: engine.INVALID, LatestValidHash: &latestValid}}, err
		}
	} else if api.eth.BlockChain().CurrentBlock().Hash() == update.HeadBlockHash {
		// If the specified head matches with our local head, do nothing and keep
		// generating the payload. It's a special corner case that a few slots are
		// missing and we are requested to generate the payload in slot.
	} else {
		// If the head block is already in our canonical chain, the beacon client is
		// probably resyncing. Ignore the update.
		log.Info("Ignoring beacon update to old head", "number", block.NumberU64(), "hash", update.HeadBlockHash, "age", common.PrettyAge(time.Unix(int64(block.Time()), 0)), "have", api.eth.BlockChain().CurrentBlock().Number)
		return valid(nil), nil
	}
	api.eth.SetSynced()

	// If the beacon client also advertised a finalized block, mark the local
	// chain final and completely in PoS mode.
	if update.FinalizedBlockHash != (common.Hash{}) {
		if merger := api.eth.Merger(); !merger.PoSFinalized() {
			merger.FinalizePoS()
		}
		// If the finalized block is not in our canonical tree, somethings wrong
		finalBlock := api.eth.BlockChain().GetBlockByHash(update.FinalizedBlockHash)
		if finalBlock == nil {
			log.Warn("Final block not available in database", "hash", update.FinalizedBlockHash)
			return engine.STATUS_INVALID, engine.InvalidForkChoiceState.With(errors.New("final block not available in database"))
		} else if rawdb.ReadCanonicalHash(api.eth.ChainDb(), finalBlock.NumberU64()) != update.FinalizedBlockHash {
			log.Warn("Final block not in canonical chain", "number", block.NumberU64(), "hash", update.HeadBlockHash)
			return engine.STATUS_INVALID, engine.InvalidForkChoiceState.With(errors.New("final block not in canonical chain"))
		}
		// Set the finalized block
		api.eth.BlockChain().SetFinalized(finalBlock.Header())
	}
	// Check if the safe block hash is in our canonical tree, if not somethings wrong
	if update.SafeBlockHash != (common.Hash{}) {
		safeBlock := api.eth.BlockChain().GetBlockByHash(update.SafeBlockHash)
		if safeBlock == nil {
			log.Warn("Safe block not available in database")
			return engine.STATUS_INVALID, engine.InvalidForkChoiceState.With(errors.New("safe block not available in database"))
		}
		if rawdb.ReadCanonicalHash(api.eth.ChainDb(), safeBlock.NumberU64()) != update.SafeBlockHash {
			log.Warn("Safe block not in canonical chain")
			return engine.STATUS_INVALID, engine.InvalidForkChoiceState.With(errors.New("safe block not in canonical chain"))
		}
		// Set the safe block
		api.eth.BlockChain().SetSafe(safeBlock.Header())
	}
	// If payload generation was requested, create a new block to be potentially
	// sealed by the beacon client. The payload will be requested later, and we
	// will replace it arbitrarily many times in between.
	if payloadAttributes != nil {
		args := &miner.BuildPayloadArgs{
			Parent:       update.HeadBlockHash,
			Timestamp:    payloadAttributes.Timestamp,
			FeeRecipient: payloadAttributes.SuggestedFeeRecipient,
			Random:       payloadAttributes.Random,
			Withdrawals:  payloadAttributes.Withdrawals,
		}
		id := args.Id()
		// If we already are busy generating this work, then we do not need
		// to start a second process.
		if api.localBlocks.has(id) {
			return valid(&id), nil
		}
		payload, err := api.eth.Miner().BuildPayload(args)
		if err != nil {
			log.Error("Failed to build payload", "err", err)
			return valid(nil), engine.InvalidPayloadAttributes.With(err)
		}
		api.localBlocks.put(id, payload)
		return valid(&id), nil
	}
	return valid(nil), nil
}

// ExchangeTransitionConfigurationV1 checks the given configuration against
// the configuration of the node.
func (api *ConsensusAPI) ExchangeTransitionConfigurationV1(config engine.TransitionConfigurationV1) (*engine.TransitionConfigurationV1, error) {
	log.Trace("Engine API request received", "method", "ExchangeTransitionConfiguration", "ttd", config.TerminalTotalDifficulty)
	if config.TerminalTotalDifficulty == nil {
		return nil, errors.New("invalid terminal total difficulty")
	}
	// Stash away the last update to warn the user if the beacon client goes offline
	api.lastTransitionLock.Lock()
	api.lastTransitionUpdate = time.Now()
	api.lastTransitionLock.Unlock()

	ttd := api.eth.BlockChain().Config().TerminalTotalDifficulty
	if ttd == nil || ttd.Cmp(config.TerminalTotalDifficulty.ToInt()) != 0 {
		log.Warn("Invalid TTD configured", "geth", ttd, "beacon", config.TerminalTotalDifficulty)
		return nil, fmt.Errorf("invalid ttd: execution %v consensus %v", ttd, config.TerminalTotalDifficulty)
	}
	if config.TerminalBlockHash != (common.Hash{}) {
		if hash := api.eth.BlockChain().GetCanonicalHash(uint64(config.TerminalBlockNumber)); hash == config.TerminalBlockHash {
			return &engine.TransitionConfigurationV1{
				TerminalTotalDifficulty: (*hexutil.Big)(ttd),
				TerminalBlockHash:       config.TerminalBlockHash,
				TerminalBlockNumber:     config.TerminalBlockNumber,
			}, nil
		}
		return nil, fmt.Errorf("invalid terminal block hash")
	}
	return &engine.TransitionConfigurationV1{TerminalTotalDifficulty: (*hexutil.Big)(ttd)}, nil
}

// GetPayloadV1 returns a cached payload by id.
func (api *ConsensusAPI) GetPayloadV1(payloadID engine.PayloadID) (*engine.ExecutableData, error) {
	data, err := api.getPayload(payloadID)
	if err != nil {
		return nil, err
	}
	return data.ExecutionPayload, nil
}

// GetPayloadV2 returns a cached payload by id.
func (api *ConsensusAPI) GetPayloadV2(payloadID engine.PayloadID) (*engine.ExecutionPayloadEnvelope, error) {
	return api.getPayload(payloadID)
}

func (api *ConsensusAPI) getPayload(payloadID engine.PayloadID) (*engine.ExecutionPayloadEnvelope, error) {
	log.Trace("Engine API request received", "method", "GetPayload", "id", payloadID)
	data := api.localBlocks.get(payloadID)
	if data == nil {
		return nil, engine.UnknownPayload
	}
	return data, nil
}

// NewPayloadV1 creates an Eth1 block, inserts it in the chain, and returns the status of the chain.
func (api *ConsensusAPI) NewPayloadV1(params engine.ExecutableData) (engine.PayloadStatusV1, error) {
	if params.Withdrawals != nil {
		return engine.PayloadStatusV1{Status: engine.INVALID}, engine.InvalidParams.With(fmt.Errorf("withdrawals not supported in V1"))
	}
	return api.newPayload(params)
}

// NewPayloadV2 creates an Eth1 block, inserts it in the chain, and returns the status of the chain.
func (api *ConsensusAPI) NewPayloadV2(params engine.ExecutableData) (engine.PayloadStatusV1, error) {
<<<<<<< HEAD
	if api.eth.BlockChain().Config().IsShanghaiTime(params.Timestamp) {
=======
	if api.eth.BlockChain().Config().IsShanghai(new(big.Int).SetUint64(params.Number), params.Timestamp) {
>>>>>>> 944e1a0f
		if params.Withdrawals == nil {
			return engine.PayloadStatusV1{Status: engine.INVALID}, engine.InvalidParams.With(fmt.Errorf("nil withdrawals post-shanghai"))
		}
	} else if params.Withdrawals != nil {
		return engine.PayloadStatusV1{Status: engine.INVALID}, engine.InvalidParams.With(fmt.Errorf("non-nil withdrawals pre-shanghai"))
	}
	return api.newPayload(params)
}

func (api *ConsensusAPI) newPayload(params engine.ExecutableData) (engine.PayloadStatusV1, error) {
	// The locking here is, strictly, not required. Without these locks, this can happen:
	//
	// 1. NewPayload( execdata-N ) is invoked from the CL. It goes all the way down to
	//      api.eth.BlockChain().InsertBlockWithoutSetHead, where it is blocked on
	//      e.g database compaction.
	// 2. The call times out on the CL layer, which issues another NewPayload (execdata-N) call.
	//    Similarly, this also get stuck on the same place. Importantly, since the
	//    first call has not gone through, the early checks for "do we already have this block"
	//    will all return false.
	// 3. When the db compaction ends, then N calls inserting the same payload are processed
	//    sequentially.
	// Hence, we use a lock here, to be sure that the previous call has finished before we
	// check whether we already have the block locally.
	api.newPayloadLock.Lock()
	defer api.newPayloadLock.Unlock()

	log.Trace("Engine API request received", "method", "NewPayload", "number", params.Number, "hash", params.BlockHash)
	block, err := engine.ExecutableDataToBlock(params)
	if err != nil {
		log.Debug("Invalid NewPayload params", "params", params, "error", err)
		return engine.PayloadStatusV1{Status: engine.INVALID}, nil
	}
	// Stash away the last update to warn the user if the beacon client goes offline
	api.lastNewPayloadLock.Lock()
	api.lastNewPayloadUpdate = time.Now()
	api.lastNewPayloadLock.Unlock()

	// If we already have the block locally, ignore the entire execution and just
	// return a fake success.
	if block := api.eth.BlockChain().GetBlockByHash(params.BlockHash); block != nil {
		log.Warn("Ignoring already known beacon payload", "number", params.Number, "hash", params.BlockHash, "age", common.PrettyAge(time.Unix(int64(block.Time()), 0)))
		hash := block.Hash()
		return engine.PayloadStatusV1{Status: engine.VALID, LatestValidHash: &hash}, nil
	}
	// If this block was rejected previously, keep rejecting it
	if res := api.checkInvalidAncestor(block.Hash(), block.Hash()); res != nil {
		return *res, nil
	}
	// If the parent is missing, we - in theory - could trigger a sync, but that
	// would also entail a reorg. That is problematic if multiple sibling blocks
	// are being fed to us, and even more so, if some semi-distant uncle shortens
	// our live chain. As such, payload execution will not permit reorgs and thus
	// will not trigger a sync cycle. That is fine though, if we get a fork choice
	// update after legit payload executions.
	parent := api.eth.BlockChain().GetBlock(block.ParentHash(), block.NumberU64()-1)
	if parent == nil {
		return api.delayPayloadImport(block)
	}
	// We have an existing parent, do some sanity checks to avoid the beacon client
	// triggering too early
	var (
		ptd  = api.eth.BlockChain().GetTd(parent.Hash(), parent.NumberU64())
		ttd  = api.eth.BlockChain().Config().TerminalTotalDifficulty
		gptd = api.eth.BlockChain().GetTd(parent.ParentHash(), parent.NumberU64()-1)
	)
	if ptd.Cmp(ttd) < 0 {
		log.Warn("Ignoring pre-merge payload", "number", params.Number, "hash", params.BlockHash, "td", ptd, "ttd", ttd)
		return engine.INVALID_TERMINAL_BLOCK, nil
	}
	if parent.Difficulty().BitLen() > 0 && gptd != nil && gptd.Cmp(ttd) >= 0 {
		log.Error("Ignoring pre-merge parent block", "number", params.Number, "hash", params.BlockHash, "td", ptd, "ttd", ttd)
		return engine.INVALID_TERMINAL_BLOCK, nil
	}
	if block.Time() <= parent.Time() {
		log.Warn("Invalid timestamp", "parent", block.Time(), "block", block.Time())
		return api.invalid(errors.New("invalid timestamp"), parent.Header()), nil
	}
	// Another cornercase: if the node is in snap sync mode, but the CL client
	// tries to make it import a block. That should be denied as pushing something
	// into the database directly will conflict with the assumptions of snap sync
	// that it has an empty db that it can fill itself.
	if api.eth.SyncMode() != downloader.FullSync {
		return api.delayPayloadImport(block)
	}
	if !api.eth.BlockChain().HasBlockAndState(block.ParentHash(), block.NumberU64()-1) {
		api.remoteBlocks.put(block.Hash(), block.Header())
		log.Warn("State not available, ignoring new payload")
		return engine.PayloadStatusV1{Status: engine.ACCEPTED}, nil
	}
	log.Trace("Inserting block without sethead", "hash", block.Hash(), "number", block.Number)
	if err := api.eth.BlockChain().InsertBlockWithoutSetHead(block); err != nil {
		log.Warn("NewPayloadV1: inserting block failed", "error", err)

		api.invalidLock.Lock()
		api.invalidBlocksHits[block.Hash()] = 1
		api.invalidTipsets[block.Hash()] = block.Header()
		api.invalidLock.Unlock()

		return api.invalid(err, parent.Header()), nil
	}
	// We've accepted a valid payload from the beacon client. Mark the local
	// chain transitions to notify other subsystems (e.g. downloader) of the
	// behavioral change.
	if merger := api.eth.Merger(); !merger.TDDReached() {
		merger.ReachTTD()
		api.eth.Downloader().Cancel()
	}
	hash := block.Hash()
	return engine.PayloadStatusV1{Status: engine.VALID, LatestValidHash: &hash}, nil
}

// delayPayloadImport stashes the given block away for import at a later time,
// either via a forkchoice update or a sync extension. This method is meant to
// be called by the newpayload command when the block seems to be ok, but some
// prerequisite prevents it from being processed (e.g. no parent, or snap sync).
func (api *ConsensusAPI) delayPayloadImport(block *types.Block) (engine.PayloadStatusV1, error) {
	// Sanity check that this block's parent is not on a previously invalidated
	// chain. If it is, mark the block as invalid too.
	if res := api.checkInvalidAncestor(block.ParentHash(), block.Hash()); res != nil {
		return *res, nil
	}
	// Stash the block away for a potential forced forkchoice update to it
	// at a later time.
	api.remoteBlocks.put(block.Hash(), block.Header())

	// Although we don't want to trigger a sync, if there is one already in
	// progress, try to extend if with the current payload request to relieve
	// some strain from the forkchoice update.
	if err := api.eth.Downloader().BeaconExtend(api.eth.SyncMode(), block.Header()); err == nil {
		log.Debug("Payload accepted for sync extension", "number", block.NumberU64(), "hash", block.Hash())
		return engine.PayloadStatusV1{Status: engine.SYNCING}, nil
	}
	// Either no beacon sync was started yet, or it rejected the delivered
	// payload as non-integratable on top of the existing sync. We'll just
	// have to rely on the beacon client to forcefully update the head with
	// a forkchoice update request.
	if api.eth.SyncMode() == downloader.FullSync {
		// In full sync mode, failure to import a well-formed block can only mean
		// that the parent state is missing and the syncer rejected extending the
		// current cycle with the new payload.
		log.Warn("Ignoring payload with missing parent", "number", block.NumberU64(), "hash", block.Hash(), "parent", block.ParentHash())
	} else {
		// In non-full sync mode (i.e. snap sync) all payloads are rejected until
		// snap sync terminates as snap sync relies on direct database injections
		// and cannot afford concurrent out-if-band modifications via imports.
		log.Warn("Ignoring payload while snap syncing", "number", block.NumberU64(), "hash", block.Hash())
	}
	return engine.PayloadStatusV1{Status: engine.SYNCING}, nil
}

// setInvalidAncestor is a callback for the downloader to notify us if a bad block
// is encountered during the async sync.
func (api *ConsensusAPI) setInvalidAncestor(invalid *types.Header, origin *types.Header) {
	api.invalidLock.Lock()
	defer api.invalidLock.Unlock()

	api.invalidTipsets[origin.Hash()] = invalid
	api.invalidBlocksHits[invalid.Hash()]++
}

// checkInvalidAncestor checks whether the specified chain end links to a known
// bad ancestor. If yes, it constructs the payload failure response to return.
func (api *ConsensusAPI) checkInvalidAncestor(check common.Hash, head common.Hash) *engine.PayloadStatusV1 {
	api.invalidLock.Lock()
	defer api.invalidLock.Unlock()

	// If the hash to check is unknown, return valid
	invalid, ok := api.invalidTipsets[check]
	if !ok {
		return nil
	}
	// If the bad hash was hit too many times, evict it and try to reprocess in
	// the hopes that we have a data race that we can exit out of.
	badHash := invalid.Hash()

	api.invalidBlocksHits[badHash]++
	if api.invalidBlocksHits[badHash] >= invalidBlockHitEviction {
		log.Warn("Too many bad block import attempt, trying", "number", invalid.Number, "hash", badHash)
		delete(api.invalidBlocksHits, badHash)

		for descendant, badHeader := range api.invalidTipsets {
			if badHeader.Hash() == badHash {
				delete(api.invalidTipsets, descendant)
			}
		}
		return nil
	}
	// Not too many failures yet, mark the head of the invalid chain as invalid
	if check != head {
		log.Warn("Marked new chain head as invalid", "hash", head, "badnumber", invalid.Number, "badhash", badHash)
		for len(api.invalidTipsets) >= invalidTipsetsCap {
			for key := range api.invalidTipsets {
				delete(api.invalidTipsets, key)
				break
			}
		}
		api.invalidTipsets[head] = invalid
	}
	// If the last valid hash is the terminal pow block, return 0x0 for latest valid hash
	lastValid := &invalid.ParentHash
	if header := api.eth.BlockChain().GetHeader(invalid.ParentHash, invalid.Number.Uint64()-1); header != nil && header.Difficulty.Sign() != 0 {
		lastValid = &common.Hash{}
	}
	failure := "links to previously rejected block"
	return &engine.PayloadStatusV1{
		Status:          engine.INVALID,
		LatestValidHash: lastValid,
		ValidationError: &failure,
	}
}

// invalid returns a response "INVALID" with the latest valid hash supplied by latest or to the current head
// if no latestValid block was provided.
func (api *ConsensusAPI) invalid(err error, latestValid *types.Header) engine.PayloadStatusV1 {
	currentHash := api.eth.BlockChain().CurrentBlock().Hash()
	if latestValid != nil {
		// Set latest valid hash to 0x0 if parent is PoW block
		currentHash = common.Hash{}
		if latestValid.Difficulty.BitLen() == 0 {
			// Otherwise set latest valid hash to parent hash
			currentHash = latestValid.Hash()
		}
	}
	errorMsg := err.Error()
	return engine.PayloadStatusV1{Status: engine.INVALID, LatestValidHash: &currentHash, ValidationError: &errorMsg}
}

// heartbeat loops indefinitely, and checks if there have been beacon client updates
// received in the last while. If not - or if they but strange ones - it warns the
// user that something might be off with their consensus node.
//
// TODO(karalabe): Spin this goroutine down somehow
func (api *ConsensusAPI) heartbeat() {
	// Sleep a bit on startup since there's obviously no beacon client yet
	// attached, so no need to print scary warnings to the user.
	time.Sleep(beaconUpdateStartupTimeout)

	// If the network is not yet merged/merging, don't bother continuing.
	if api.eth.BlockChain().Config().TerminalTotalDifficulty == nil {
		return
	}

	var offlineLogged time.Time

	for {
		// Sleep a bit and retrieve the last known consensus updates
		time.Sleep(5 * time.Second)

		api.lastTransitionLock.Lock()
		lastTransitionUpdate := api.lastTransitionUpdate
		api.lastTransitionLock.Unlock()

		api.lastForkchoiceLock.Lock()
		lastForkchoiceUpdate := api.lastForkchoiceUpdate
		api.lastForkchoiceLock.Unlock()

		api.lastNewPayloadLock.Lock()
		lastNewPayloadUpdate := api.lastNewPayloadUpdate
		api.lastNewPayloadLock.Unlock()

		// If there have been no updates for the past while, warn the user
		// that the beacon client is probably offline
		if api.eth.BlockChain().Config().TerminalTotalDifficultyPassed || api.eth.Merger().TDDReached() {
			if time.Since(lastForkchoiceUpdate) <= beaconUpdateConsensusTimeout || time.Since(lastNewPayloadUpdate) <= beaconUpdateConsensusTimeout {
				offlineLogged = time.Time{}
				continue
			}

			if time.Since(offlineLogged) > beaconUpdateWarnFrequency {
				if lastForkchoiceUpdate.IsZero() && lastNewPayloadUpdate.IsZero() {
					if lastTransitionUpdate.IsZero() {
						log.Warn("Post-merge network, but no beacon client seen. Please launch one to follow the chain!")
					} else {
						log.Warn("Beacon client online, but never received consensus updates. Please ensure your beacon client is operational to follow the chain!")
					}
				} else {
					log.Warn("Beacon client online, but no consensus updates received in a while. Please fix your beacon client to follow the chain!")
				}
				offlineLogged = time.Now()
			}
			continue
		}
	}
}

// ExchangeCapabilities returns the current methods provided by this node.
func (api *ConsensusAPI) ExchangeCapabilities([]string) []string {
	return caps
}

// GetPayloadBodiesV1 implements engine_getPayloadBodiesByHashV1 which allows for retrieval of a list
// of block bodies by the engine api.
func (api *ConsensusAPI) GetPayloadBodiesByHashV1(hashes []common.Hash) []*engine.ExecutionPayloadBodyV1 {
	var bodies = make([]*engine.ExecutionPayloadBodyV1, len(hashes))
	for i, hash := range hashes {
		block := api.eth.BlockChain().GetBlockByHash(hash)
		bodies[i] = getBody(block)
	}
	return bodies
}

// GetPayloadBodiesByRangeV1 implements engine_getPayloadBodiesByRangeV1 which allows for retrieval of a range
// of block bodies by the engine api.
func (api *ConsensusAPI) GetPayloadBodiesByRangeV1(start, count hexutil.Uint64) ([]*engine.ExecutionPayloadBodyV1, error) {
	if start == 0 || count == 0 {
		return nil, engine.InvalidParams.With(fmt.Errorf("invalid start or count, start: %v count: %v", start, count))
	}
	if count > 1024 {
		return nil, engine.TooLargeRequest.With(fmt.Errorf("requested count too large: %v", count))
	}
	// limit count up until current
	current := api.eth.BlockChain().CurrentBlock().Number.Uint64()
	last := uint64(start) + uint64(count) - 1
	if last > current {
		last = current
	}
	bodies := make([]*engine.ExecutionPayloadBodyV1, 0, uint64(count))
	for i := uint64(start); i <= last; i++ {
		block := api.eth.BlockChain().GetBlockByNumber(i)
		bodies = append(bodies, getBody(block))
	}
	return bodies, nil
}

func getBody(block *types.Block) *engine.ExecutionPayloadBodyV1 {
	if block == nil {
		return nil
	}

	var (
		body        = block.Body()
		txs         = make([]hexutil.Bytes, len(body.Transactions))
		withdrawals = body.Withdrawals
	)

	for j, tx := range body.Transactions {
		data, _ := tx.MarshalBinary()
		txs[j] = hexutil.Bytes(data)
	}

	// Post-shanghai withdrawals MUST be set to empty slice instead of nil
	if withdrawals == nil && block.Header().WithdrawalsHash != nil {
		withdrawals = make([]*types.Withdrawal, 0)
	}

	return &engine.ExecutionPayloadBodyV1{
		TransactionData: txs,
		Withdrawals:     withdrawals,
	}
}<|MERGE_RESOLUTION|>--- conflicted
+++ resolved
@@ -168,11 +168,7 @@
 		if payloadAttributes.Withdrawals != nil {
 			return engine.STATUS_INVALID, engine.InvalidParams.With(fmt.Errorf("withdrawals not supported in V1"))
 		}
-<<<<<<< HEAD
 		if api.eth.BlockChain().Config().IsShanghaiTime(payloadAttributes.Timestamp) {
-=======
-		if api.eth.BlockChain().Config().IsShanghai(api.eth.BlockChain().Config().LondonBlock, payloadAttributes.Timestamp) {
->>>>>>> 944e1a0f
 			return engine.STATUS_INVALID, engine.InvalidParams.With(fmt.Errorf("forkChoiceUpdateV1 called post-shanghai"))
 		}
 	}
@@ -190,11 +186,7 @@
 }
 
 func (api *ConsensusAPI) verifyPayloadAttributes(attr *engine.PayloadAttributes) error {
-<<<<<<< HEAD
 	if !api.eth.BlockChain().Config().IsShanghaiTime(attr.Timestamp) {
-=======
-	if !api.eth.BlockChain().Config().IsShanghai(api.eth.BlockChain().Config().LondonBlock, attr.Timestamp) {
->>>>>>> 944e1a0f
 		// Reject payload attributes with withdrawals before shanghai
 		if attr.Withdrawals != nil {
 			return errors.New("withdrawals before shanghai")
@@ -432,11 +424,7 @@
 
 // NewPayloadV2 creates an Eth1 block, inserts it in the chain, and returns the status of the chain.
 func (api *ConsensusAPI) NewPayloadV2(params engine.ExecutableData) (engine.PayloadStatusV1, error) {
-<<<<<<< HEAD
 	if api.eth.BlockChain().Config().IsShanghaiTime(params.Timestamp) {
-=======
-	if api.eth.BlockChain().Config().IsShanghai(new(big.Int).SetUint64(params.Number), params.Timestamp) {
->>>>>>> 944e1a0f
 		if params.Withdrawals == nil {
 			return engine.PayloadStatusV1{Status: engine.INVALID}, engine.InvalidParams.With(fmt.Errorf("nil withdrawals post-shanghai"))
 		}
