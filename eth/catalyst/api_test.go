// Copyright 2020 The go-ethereum Authors
// This file is part of the go-ethereum library.
//
// The go-ethereum library is free software: you can redistribute it and/or modify
// it under the terms of the GNU Lesser General Public License as published by
// the Free Software Foundation, either version 3 of the License, or
// (at your option) any later version.
//
// The go-ethereum library is distributed in the hope that it will be useful,
// but WITHOUT ANY WARRANTY; without even the implied warranty of
// MERCHANTABILITY or FITNESS FOR A PARTICULAR PURPOSE. See the
// GNU Lesser General Public License for more details.
//
// You should have received a copy of the GNU Lesser General Public License
// along with the go-ethereum library. If not, see <http://www.gnu.org/licenses/>.

package catalyst

import (
	"math/big"
	"testing"
	"time"

	"github.com/ethereum/go-ethereum/common"
	"github.com/ethereum/go-ethereum/common/hexutil"
	"github.com/ethereum/go-ethereum/consensus/ethash"
	"github.com/ethereum/go-ethereum/core"
	"github.com/ethereum/go-ethereum/core/rawdb"
	"github.com/ethereum/go-ethereum/core/types"
	"github.com/ethereum/go-ethereum/crypto"
	"github.com/ethereum/go-ethereum/eth"
	"github.com/ethereum/go-ethereum/eth/ethconfig"
	"github.com/ethereum/go-ethereum/node"
	"github.com/ethereum/go-ethereum/params"
)

var (
	// testKey is a private key to use for funding a tester account.
	testKey, _ = crypto.HexToECDSA("b71c71a67e1177ad4e901695e1b4b9ee17ae16c6668d313eac2f96dbcda3f291")

	// testAddr is the Ethereum address of the tester account.
	testAddr = crypto.PubkeyToAddress(testKey.PublicKey)

	testBalance = big.NewInt(2e18)
)

func generatePreMergeChain(n int) (*core.Genesis, []*types.Block) {
	db := rawdb.NewMemoryDatabase()
	config := params.AllEthashProtocolChanges
	genesis := &core.Genesis{
		Config:    config,
		Alloc:     core.GenesisAlloc{testAddr: {Balance: testBalance}},
		ExtraData: []byte("test genesis"),
		Timestamp: 9000,
		BaseFee:   big.NewInt(params.InitialBaseFee),
	}
	testNonce := uint64(0)
	generate := func(i int, g *core.BlockGen) {
		g.OffsetTime(5)
		g.SetExtra([]byte("test"))
<<<<<<< HEAD
	}
	gblock := genesis.ToBlock(db)
	engine := ethash.NewFaker()
	blocks, _ := core.GenerateChain(config, gblock, engine, db, 10, generate)
	blocks = append([]*types.Block{gblock}, blocks...)
	return genesis, blocks
}

// TODO (MariusVanDerWijden) reenable once engine api is updated to the latest spec
/*
func generateTestChainWithFork(n int, fork int) (*core.Genesis, []*types.Block, []*types.Block) {
	if fork >= n {
		fork = n - 1
	}
	db := rawdb.NewMemoryDatabase()
	config := &params.ChainConfig{
		ChainID:                 big.NewInt(1337),
		HomesteadBlock:          big.NewInt(0),
		EIP150Block:             big.NewInt(0),
		EIP155Block:             big.NewInt(0),
		EIP158Block:             big.NewInt(0),
		ByzantiumBlock:          big.NewInt(0),
		ConstantinopleBlock:     big.NewInt(0),
		PetersburgBlock:         big.NewInt(0),
		IstanbulBlock:           big.NewInt(0),
		MuirGlacierBlock:        big.NewInt(0),
		BerlinBlock:             big.NewInt(0),
		LondonBlock:             big.NewInt(0),
		TerminalTotalDifficulty: big.NewInt(0),
		Ethash:                  new(params.EthashConfig),
	}
	genesis := &core.Genesis{
		Config:    config,
		Alloc:     core.GenesisAlloc{testAddr: {Balance: testBalance}},
		ExtraData: []byte("test genesis"),
		Timestamp: 9000,
		BaseFee:   big.NewInt(params.InitialBaseFee),
	}
	generate := func(i int, g *core.BlockGen) {
		g.OffsetTime(5)
		g.SetExtra([]byte("test"))
	}
	generateFork := func(i int, g *core.BlockGen) {
		g.OffsetTime(5)
		g.SetExtra([]byte("testF"))
=======
		tx, _ := types.SignTx(types.NewTransaction(testNonce, common.HexToAddress("0x9a9070028361F7AAbeB3f2F2Dc07F82C4a98A02a"), big.NewInt(1), params.TxGas, big.NewInt(params.InitialBaseFee*2), nil), types.LatestSigner(config), testKey)
		g.AddTx(tx)
		testNonce++
>>>>>>> bc6bf1e1
	}
	gblock := genesis.ToBlock(db)
	engine := ethash.NewFaker()
	blocks, _ := core.GenerateChain(config, gblock, engine, db, n, generate)
	totalDifficulty := big.NewInt(0)
	for _, b := range blocks {
		totalDifficulty.Add(totalDifficulty, b.Difficulty())
	}
	config.TerminalTotalDifficulty = totalDifficulty
	return genesis, blocks
}
*/

func TestEth2AssembleBlock(t *testing.T) {
	genesis, blocks := generatePreMergeChain(10)
	n, ethservice := startEthService(t, genesis, blocks)
	defer n.Close()

	api := NewConsensusAPI(ethservice, nil)
	signer := types.NewEIP155Signer(ethservice.BlockChain().Config().ChainID)
	tx, err := types.SignTx(types.NewTransaction(uint64(10), blocks[9].Coinbase(), big.NewInt(1000), params.TxGas, big.NewInt(params.InitialBaseFee), nil), signer, testKey)
	if err != nil {
		t.Fatalf("error signing transaction, err=%v", err)
	}
	ethservice.TxPool().AddLocal(tx)
	blockParams := PayloadAttributesV1{
		Timestamp: blocks[9].Time() + 5,
	}
	execData, err := api.assembleBlock(blocks[9].Hash(), &blockParams)
	if err != nil {
		t.Fatalf("error producing block, err=%v", err)
	}
	if len(execData.Transactions) != 1 {
		t.Fatalf("invalid number of transactions %d != 1", len(execData.Transactions))
	}
}

func TestEth2AssembleBlockWithAnotherBlocksTxs(t *testing.T) {
	genesis, blocks := generatePreMergeChain(10)
	n, ethservice := startEthService(t, genesis, blocks[:9])
	defer n.Close()

	api := NewConsensusAPI(ethservice, nil)

	// Put the 10th block's tx in the pool and produce a new block
	api.insertTransactions(blocks[9].Transactions())
	blockParams := PayloadAttributesV1{
		Timestamp: blocks[8].Time() + 5,
	}
	execData, err := api.assembleBlock(blocks[8].Hash(), &blockParams)
	if err != nil {
		t.Fatalf("error producing block, err=%v", err)
	}
	if len(execData.Transactions) != blocks[9].Transactions().Len() {
		t.Fatalf("invalid number of transactions %d != 1", len(execData.Transactions))
	}
}

func TestSetHeadBeforeTotalDifficulty(t *testing.T) {
	genesis, blocks := generatePreMergeChain(10)
	n, ethservice := startEthService(t, genesis, blocks)
	defer n.Close()

	api := NewConsensusAPI(ethservice, nil)
	fcState := ForkchoiceStateV1{
		HeadBlockHash:      blocks[5].Hash(),
		SafeBlockHash:      common.Hash{},
		FinalizedBlockHash: common.Hash{},
	}
	if _, err := api.ForkchoiceUpdatedV1(fcState, nil); err == nil {
		t.Errorf("fork choice updated before total terminal difficulty should fail")
	}
}

func TestEth2PrepareAndGetPayload(t *testing.T) {
	genesis, blocks := generatePreMergeChain(10)
	// We need to properly set the terminal total difficulty
	genesis.Config.TerminalTotalDifficulty.Sub(genesis.Config.TerminalTotalDifficulty, blocks[9].Difficulty())
	n, ethservice := startEthService(t, genesis, blocks[:9])
	defer n.Close()

	api := NewConsensusAPI(ethservice, nil)

	// Put the 10th block's tx in the pool and produce a new block
	api.insertTransactions(blocks[9].Transactions())
	blockParams := PayloadAttributesV1{
		Timestamp: blocks[8].Time() + 5,
	}
	fcState := ForkchoiceStateV1{
		HeadBlockHash:      blocks[8].Hash(),
		SafeBlockHash:      common.Hash{},
		FinalizedBlockHash: common.Hash{},
	}
	_, err := api.ForkchoiceUpdatedV1(fcState, &blockParams)
	if err != nil {
		t.Fatalf("error preparing payload, err=%v", err)
	}
	payloadID := computePayloadId(fcState.HeadBlockHash, &blockParams)
	execData, err := api.GetPayloadV1(hexutil.Bytes(payloadID))
	if err != nil {
		t.Fatalf("error getting payload, err=%v", err)
	}
	if len(execData.Transactions) != blocks[9].Transactions().Len() {
		t.Fatalf("invalid number of transactions %d != 1", len(execData.Transactions))
	}
}

<<<<<<< HEAD
// TODO (MariusVanDerWijden) reenable once engine api is updated to the latest spec
/*
=======
func checkLogEvents(t *testing.T, logsCh <-chan []*types.Log, rmLogsCh <-chan core.RemovedLogsEvent, wantNew, wantRemoved int) {
	t.Helper()

	if len(logsCh) != wantNew {
		t.Fatalf("wrong number of log events: got %d, want %d", len(logsCh), wantNew)
	}
	if len(rmLogsCh) != wantRemoved {
		t.Fatalf("wrong number of removed log events: got %d, want %d", len(rmLogsCh), wantRemoved)
	}
	// Drain events.
	for i := 0; i < len(logsCh); i++ {
		<-logsCh
	}
	for i := 0; i < len(rmLogsCh); i++ {
		<-rmLogsCh
	}
}

>>>>>>> bc6bf1e1
func TestEth2NewBlock(t *testing.T) {
	genesis, preMergeBlocks := generatePreMergeChain(10)
	n, ethservice := startEthService(t, genesis, preMergeBlocks)
	ethservice.Merger().ReachTTD()
	defer n.Close()

	var (
		api    = NewConsensusAPI(ethservice, nil)
		parent = preMergeBlocks[len(preMergeBlocks)-1]

		// This EVM code generates a log when the contract is created.
		logCode = common.Hex2Bytes("60606040525b7f24ec1d3ff24c2f6ff210738839dbc339cd45a5294d85c79361016243157aae7b60405180905060405180910390a15b600a8060416000396000f360606040526008565b00")
	)
	// The event channels.
	newLogCh := make(chan []*types.Log, 10)
	rmLogsCh := make(chan core.RemovedLogsEvent, 10)
	ethservice.BlockChain().SubscribeLogsEvent(newLogCh)
	ethservice.BlockChain().SubscribeRemovedLogsEvent(rmLogsCh)

	for i := 0; i < 10; i++ {
		statedb, _ := ethservice.BlockChain().StateAt(parent.Root())
		nonce := statedb.GetNonce(testAddr)
		tx, _ := types.SignTx(types.NewContractCreation(nonce, new(big.Int), 1000000, big.NewInt(2*params.InitialBaseFee), logCode), types.LatestSigner(ethservice.BlockChain().Config()), testKey)
		ethservice.TxPool().AddLocal(tx)

		execData, err := api.assembleBlock(parent.Hash(), &PayloadAttributesV1{
			Timestamp: parent.Time() + 5,
		})
		if err != nil {
			t.Fatalf("Failed to create the executable data %v", err)
		}
		block, err := ExecutableDataToBlock(*execData)
		if err != nil {
			t.Fatalf("Failed to convert executable data to block %v", err)
		}
		newResp, err := api.ExecutePayloadV1(*execData)
		if err != nil || newResp.Status != "VALID" {
			t.Fatalf("Failed to insert block: %v", err)
		}
		if ethservice.BlockChain().CurrentBlock().NumberU64() != block.NumberU64()-1 {
			t.Fatalf("Chain head shouldn't be updated")
		}
		checkLogEvents(t, newLogCh, rmLogsCh, 0, 0)
		fcState := ForkchoiceStateV1{
			HeadBlockHash:      block.Hash(),
			SafeBlockHash:      block.Hash(),
			FinalizedBlockHash: block.Hash(),
		}
		if _, err := api.ForkchoiceUpdatedV1(fcState, nil); err != nil {
			t.Fatalf("Failed to insert block: %v", err)
		}
		if ethservice.BlockChain().CurrentBlock().NumberU64() != block.NumberU64() {
			t.Fatalf("Chain head should be updated")
		}
		checkLogEvents(t, newLogCh, rmLogsCh, 1, 0)

		parent = block
	}

	// Introduce fork chain
	var (
		head = ethservice.BlockChain().CurrentBlock().NumberU64()
	)
	parent = preMergeBlocks[len(preMergeBlocks)-1]
	for i := 0; i < 10; i++ {
		execData, err := api.assembleBlock(parent.Hash(), &PayloadAttributesV1{
			Timestamp: parent.Time() + 6,
		})
		if err != nil {
			t.Fatalf("Failed to create the executable data %v", err)
		}
		block, err := ExecutableDataToBlock(*execData)
		if err != nil {
			t.Fatalf("Failed to convert executable data to block %v", err)
		}
		newResp, err := api.ExecutePayloadV1(*execData)
		if err != nil || newResp.Status != "VALID" {
			t.Fatalf("Failed to insert block: %v", err)
		}
		if ethservice.BlockChain().CurrentBlock().NumberU64() != head {
			t.Fatalf("Chain head shouldn't be updated")
		}

		fcState := ForkchoiceStateV1{
			HeadBlockHash:      block.Hash(),
			SafeBlockHash:      block.Hash(),
			FinalizedBlockHash: block.Hash(),
		}
		if _, err := api.ForkchoiceUpdatedV1(fcState, nil); err != nil {
			t.Fatalf("Failed to insert block: %v", err)
		}
		if ethservice.BlockChain().CurrentBlock().NumberU64() != block.NumberU64() {
			t.Fatalf("Chain head should be updated")
		}
		parent, head = block, block.NumberU64()
	}
}
*/

func TestEth2DeepReorg(t *testing.T) {
	// TODO (MariusVanDerWijden) TestEth2DeepReorg is currently broken, because it tries to reorg
	// before the totalTerminalDifficulty threshold
	/*
		genesis, preMergeBlocks := generatePreMergeChain(core.TriesInMemory * 2)
		n, ethservice := startEthService(t, genesis, preMergeBlocks)
		defer n.Close()

		var (
			api    = NewConsensusAPI(ethservice, nil)
			parent = preMergeBlocks[len(preMergeBlocks)-core.TriesInMemory-1]
			head   = ethservice.BlockChain().CurrentBlock().NumberU64()
		)
		if ethservice.BlockChain().HasBlockAndState(parent.Hash(), parent.NumberU64()) {
			t.Errorf("Block %d not pruned", parent.NumberU64())
		}
		for i := 0; i < 10; i++ {
			execData, err := api.assembleBlock(AssembleBlockParams{
				ParentHash: parent.Hash(),
				Timestamp:  parent.Time() + 5,
			})
			if err != nil {
				t.Fatalf("Failed to create the executable data %v", err)
			}
			block, err := ExecutableDataToBlock(ethservice.BlockChain().Config(), parent.Header(), *execData)
			if err != nil {
				t.Fatalf("Failed to convert executable data to block %v", err)
			}
			newResp, err := api.ExecutePayload(*execData)
			if err != nil || newResp.Status != "VALID" {
				t.Fatalf("Failed to insert block: %v", err)
			}
			if ethservice.BlockChain().CurrentBlock().NumberU64() != head {
				t.Fatalf("Chain head shouldn't be updated")
			}
			if err := api.setHead(block.Hash()); err != nil {
				t.Fatalf("Failed to set head: %v", err)
			}
			if ethservice.BlockChain().CurrentBlock().NumberU64() != block.NumberU64() {
				t.Fatalf("Chain head should be updated")
			}
			parent, head = block, block.NumberU64()
		}
	*/
}

// startEthService creates a full node instance for testing.
func startEthService(t *testing.T, genesis *core.Genesis, blocks []*types.Block) (*node.Node, *eth.Ethereum) {
	t.Helper()

	n, err := node.New(&node.Config{})
	if err != nil {
		t.Fatal("can't create node:", err)
	}

	ethcfg := &ethconfig.Config{Genesis: genesis, Ethash: ethash.Config{PowMode: ethash.ModeFake}, TrieTimeout: time.Minute, TrieDirtyCache: 256, TrieCleanCache: 256}
	ethservice, err := eth.New(n, ethcfg)
	if err != nil {
		t.Fatal("can't create eth service:", err)
	}
	if err := n.Start(); err != nil {
		t.Fatal("can't start node:", err)
	}
	if _, err := ethservice.BlockChain().InsertChain(blocks); err != nil {
		n.Close()
		t.Fatal("can't import test blocks:", err)
	}
	ethservice.SetEtherbase(testAddr)
	ethservice.SetSynced()

	return n, ethservice
}

func TestFullAPI(t *testing.T) {
	genesis, preMergeBlocks := generatePreMergeChain(10)
	n, ethservice := startEthService(t, genesis, preMergeBlocks)
	ethservice.Merger().ReachTTD()
	defer n.Close()
	var (
		api    = NewConsensusAPI(ethservice, nil)
		parent = ethservice.BlockChain().CurrentBlock()
		// This EVM code generates a log when the contract is created.
		logCode = common.Hex2Bytes("60606040525b7f24ec1d3ff24c2f6ff210738839dbc339cd45a5294d85c79361016243157aae7b60405180905060405180910390a15b600a8060416000396000f360606040526008565b00")
	)
	for i := 0; i < 10; i++ {
		statedb, _ := ethservice.BlockChain().StateAt(parent.Root())
		nonce := statedb.GetNonce(testAddr)
		tx, _ := types.SignTx(types.NewContractCreation(nonce, new(big.Int), 1000000, big.NewInt(2*params.InitialBaseFee), logCode), types.LatestSigner(ethservice.BlockChain().Config()), testKey)
		ethservice.TxPool().AddLocal(tx)

		params := PayloadAttributesV1{
			Timestamp:    parent.Time() + 1,
			Random:       crypto.Keccak256Hash([]byte{byte(i)}),
			FeeRecipient: parent.Coinbase(),
		}
		fcState := ForkchoiceStateV1{
			HeadBlockHash:      parent.Hash(),
			SafeBlockHash:      common.Hash{},
			FinalizedBlockHash: common.Hash{},
		}
		resp, err := api.ForkchoiceUpdatedV1(fcState, &params)
		if err != nil {
			t.Fatalf("error preparing payload, err=%v", err)
		}
		if resp.Status != SUCCESS.Status {
			t.Fatalf("error preparing payload, invalid status: %v", resp.Status)
		}
		payloadID := computePayloadId(parent.Hash(), &params)
		payload, err := api.GetPayloadV1(hexutil.Bytes(payloadID))
		if err != nil {
			t.Fatalf("can't get payload: %v", err)
		}
		execResp, err := api.ExecutePayloadV1(*payload)
		if err != nil {
			t.Fatalf("can't execute payload: %v", err)
		}
		if execResp.Status != VALID.Status {
			t.Fatalf("invalid status: %v", execResp.Status)
		}
		fcState = ForkchoiceStateV1{
			HeadBlockHash:      payload.BlockHash,
			SafeBlockHash:      payload.ParentHash,
			FinalizedBlockHash: payload.ParentHash,
		}
		if _, err := api.ForkchoiceUpdatedV1(fcState, nil); err != nil {
			t.Fatalf("Failed to insert block: %v", err)
		}
		if ethservice.BlockChain().CurrentBlock().NumberU64() != payload.Number {
			t.Fatalf("Chain head should be updated")
		}
		parent = ethservice.BlockChain().CurrentBlock()

	}
}<|MERGE_RESOLUTION|>--- conflicted
+++ resolved
@@ -58,57 +58,9 @@
 	generate := func(i int, g *core.BlockGen) {
 		g.OffsetTime(5)
 		g.SetExtra([]byte("test"))
-<<<<<<< HEAD
-	}
-	gblock := genesis.ToBlock(db)
-	engine := ethash.NewFaker()
-	blocks, _ := core.GenerateChain(config, gblock, engine, db, 10, generate)
-	blocks = append([]*types.Block{gblock}, blocks...)
-	return genesis, blocks
-}
-
-// TODO (MariusVanDerWijden) reenable once engine api is updated to the latest spec
-/*
-func generateTestChainWithFork(n int, fork int) (*core.Genesis, []*types.Block, []*types.Block) {
-	if fork >= n {
-		fork = n - 1
-	}
-	db := rawdb.NewMemoryDatabase()
-	config := &params.ChainConfig{
-		ChainID:                 big.NewInt(1337),
-		HomesteadBlock:          big.NewInt(0),
-		EIP150Block:             big.NewInt(0),
-		EIP155Block:             big.NewInt(0),
-		EIP158Block:             big.NewInt(0),
-		ByzantiumBlock:          big.NewInt(0),
-		ConstantinopleBlock:     big.NewInt(0),
-		PetersburgBlock:         big.NewInt(0),
-		IstanbulBlock:           big.NewInt(0),
-		MuirGlacierBlock:        big.NewInt(0),
-		BerlinBlock:             big.NewInt(0),
-		LondonBlock:             big.NewInt(0),
-		TerminalTotalDifficulty: big.NewInt(0),
-		Ethash:                  new(params.EthashConfig),
-	}
-	genesis := &core.Genesis{
-		Config:    config,
-		Alloc:     core.GenesisAlloc{testAddr: {Balance: testBalance}},
-		ExtraData: []byte("test genesis"),
-		Timestamp: 9000,
-		BaseFee:   big.NewInt(params.InitialBaseFee),
-	}
-	generate := func(i int, g *core.BlockGen) {
-		g.OffsetTime(5)
-		g.SetExtra([]byte("test"))
-	}
-	generateFork := func(i int, g *core.BlockGen) {
-		g.OffsetTime(5)
-		g.SetExtra([]byte("testF"))
-=======
 		tx, _ := types.SignTx(types.NewTransaction(testNonce, common.HexToAddress("0x9a9070028361F7AAbeB3f2F2Dc07F82C4a98A02a"), big.NewInt(1), params.TxGas, big.NewInt(params.InitialBaseFee*2), nil), types.LatestSigner(config), testKey)
 		g.AddTx(tx)
 		testNonce++
->>>>>>> bc6bf1e1
 	}
 	gblock := genesis.ToBlock(db)
 	engine := ethash.NewFaker()
@@ -216,10 +168,6 @@
 	}
 }
 
-<<<<<<< HEAD
-// TODO (MariusVanDerWijden) reenable once engine api is updated to the latest spec
-/*
-=======
 func checkLogEvents(t *testing.T, logsCh <-chan []*types.Log, rmLogsCh <-chan core.RemovedLogsEvent, wantNew, wantRemoved int) {
 	t.Helper()
 
@@ -238,7 +186,6 @@
 	}
 }
 
->>>>>>> bc6bf1e1
 func TestEth2NewBlock(t *testing.T) {
 	genesis, preMergeBlocks := generatePreMergeChain(10)
 	n, ethservice := startEthService(t, genesis, preMergeBlocks)
