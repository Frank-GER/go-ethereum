--- conflicted
+++ resolved
@@ -40,11 +40,8 @@
 	"github.com/ethereum/go-ethereum/node"
 	"github.com/ethereum/go-ethereum/p2p"
 	"github.com/ethereum/go-ethereum/params"
-<<<<<<< HEAD
-=======
 	"github.com/ethereum/go-ethereum/rlp"
 	"github.com/ethereum/go-ethereum/rpc"
->>>>>>> 10c14847
 	"github.com/ethereum/go-ethereum/trie"
 )
 
@@ -1006,239 +1003,6 @@
 	}
 }
 
-// TestWithdrawals creates and verifies two post-Shanghai blocks. The first
-// includes zero withdrawals and the second includes two.
-/*func TestWithdrawals(t *testing.T) {
-	genesis, blocks := generateMergeChain(10, true)
-	// Set shanghai time to last block + 5 seconds (first post-merge block)
-	time := blocks[len(blocks)-1].Time() + 5
-	// SYSCOIN
-	genesis.Config.RolluxBlock = big.NewInt(int64(time))
-	genesis.Config.ShanghaiTime = big.NewInt(int64(time))
-
-	n, ethservice := startEthService(t, genesis, blocks)
-	ethservice.Merger().ReachTTD()
-	defer n.Close()
-
-	api := NewConsensusAPI(ethservice)
-
-	// 10: Build Shanghai block with no withdrawals.
-	parent := ethservice.BlockChain().CurrentHeader()
-	blockParams := beacon.PayloadAttributes{
-		Timestamp:   parent.Time + 5,
-		Withdrawals: make([]*types.Withdrawal, 0),
-	}
-	fcState := beacon.ForkchoiceStateV1{
-		HeadBlockHash: parent.Hash(),
-	}
-	resp, err := api.ForkchoiceUpdatedV2(fcState, &blockParams)
-	if err != nil {
-		t.Fatalf("error preparing payload, err=%v", err)
-	}
-	if resp.PayloadStatus.Status != beacon.VALID {
-		t.Fatalf("unexpected status (got: %s, want: %s)", resp.PayloadStatus.Status, beacon.VALID)
-	}
-
-	// 10: verify state root is the same as parent
-	payloadID := (&miner.BuildPayloadArgs{
-		Parent:       fcState.HeadBlockHash,
-		Timestamp:    blockParams.Timestamp,
-		FeeRecipient: blockParams.SuggestedFeeRecipient,
-		Random:       blockParams.Random,
-	}).Id()
-	execData, err := api.GetPayloadV2(payloadID)
-	if err != nil {
-		t.Fatalf("error getting payload, err=%v", err)
-	}
-	if execData.ExecutionPayload.StateRoot != parent.Root {
-		t.Fatalf("mismatch state roots (got: %s, want: %s)", execData.ExecutionPayload.StateRoot, blocks[8].Root())
-	}
-
-	// 10: verify locally built block
-	if status, err := api.NewPayloadV2(*execData.ExecutionPayload); err != nil {
-		t.Fatalf("error validating payload: %v", err)
-	// SYSCOIN
-	} else if status.Status == beacon.VALID {
-		t.Fatalf("invalid payload")
-	}
-
-	// 11: build shanghai block with withdrawal
-	aa := common.Address{0xaa}
-	bb := common.Address{0xbb}
-	blockParams = beacon.PayloadAttributes{
-		Timestamp: execData.ExecutionPayload.Timestamp + 5,
-		Withdrawals: []*types.Withdrawal{
-			{
-				Index:   0,
-				Address: aa,
-				Amount:  32,
-			},
-			{
-				Index:   1,
-				Address: bb,
-				Amount:  33,
-			},
-		},
-	}
-	fcState.HeadBlockHash = execData.ExecutionPayload.BlockHash
-	_, err = api.ForkchoiceUpdatedV2(fcState, &blockParams)
-	if err != nil {
-		t.Fatalf("error preparing payload, err=%v", err)
-	}
-
-	// 11: verify locally build block.
-	payloadID = (&miner.BuildPayloadArgs{
-		Parent:       fcState.HeadBlockHash,
-		Timestamp:    blockParams.Timestamp,
-		FeeRecipient: blockParams.SuggestedFeeRecipient,
-		Random:       blockParams.Random,
-	}).Id()
-	execData, err = api.GetPayloadV2(payloadID)
-	if err != nil {
-		t.Fatalf("error getting payload, err=%v", err)
-	}
-	if status, err := api.NewPayloadV2(*execData.ExecutionPayload); err != nil {
-		t.Fatalf("error validating payload: %v", err)
-	// SYSCOIN
-	} else if status.Status == beacon.VALID {
-		t.Fatalf("invalid payload")
-	}
-
-	// 11: set block as head.
-	fcState.HeadBlockHash = execData.ExecutionPayload.BlockHash
-	_, err = api.ForkchoiceUpdatedV2(fcState, nil)
-	if err != nil {
-		t.Fatalf("error preparing payload, err=%v", err)
-	}
-
-	// 11: verify withdrawals were processed.
-	db, _, err := ethservice.APIBackend.StateAndHeaderByNumber(context.Background(), rpc.BlockNumber(execData.ExecutionPayload.Number))
-	if err != nil {
-		t.Fatalf("unable to load db: %v", err)
-	}
-	for i, w := range blockParams.Withdrawals {
-		// SYSCOIN w.Amount is in gwei, balance in wei
-		if db.GetBalance(w.Address).Uint64() != 0 {
-			t.Fatalf("failed to process withdrawal %d", i)
-		}
-	}
-<<<<<<< HEAD
-}*/
-=======
-}
-
-func TestNilWithdrawals(t *testing.T) {
-	genesis, blocks := generateMergeChain(10, true)
-	// Set shanghai time to last block + 4 seconds (first post-merge block)
-	time := blocks[len(blocks)-1].Time() + 4
-	genesis.Config.ShanghaiTime = &time
-
-	n, ethservice := startEthService(t, genesis, blocks)
-	ethservice.Merger().ReachTTD()
-	defer n.Close()
-
-	api := NewConsensusAPI(ethservice)
-	parent := ethservice.BlockChain().CurrentHeader()
-	aa := common.Address{0xaa}
-
-	type test struct {
-		blockParams beacon.PayloadAttributes
-		wantErr     bool
-	}
-	tests := []test{
-		// Before Shanghai
-		{
-			blockParams: beacon.PayloadAttributes{
-				Timestamp:   parent.Time + 2,
-				Withdrawals: nil,
-			},
-			wantErr: false,
-		},
-		{
-			blockParams: beacon.PayloadAttributes{
-				Timestamp:   parent.Time + 2,
-				Withdrawals: make([]*types.Withdrawal, 0),
-			},
-			wantErr: true,
-		},
-		{
-			blockParams: beacon.PayloadAttributes{
-				Timestamp: parent.Time + 2,
-				Withdrawals: []*types.Withdrawal{
-					{
-						Index:   0,
-						Address: aa,
-						Amount:  32,
-					},
-				},
-			},
-			wantErr: true,
-		},
-		// After Shanghai
-		{
-			blockParams: beacon.PayloadAttributes{
-				Timestamp:   parent.Time + 5,
-				Withdrawals: nil,
-			},
-			wantErr: true,
-		},
-		{
-			blockParams: beacon.PayloadAttributes{
-				Timestamp:   parent.Time + 5,
-				Withdrawals: make([]*types.Withdrawal, 0),
-			},
-			wantErr: false,
-		},
-		{
-			blockParams: beacon.PayloadAttributes{
-				Timestamp: parent.Time + 5,
-				Withdrawals: []*types.Withdrawal{
-					{
-						Index:   0,
-						Address: aa,
-						Amount:  32,
-					},
-				},
-			},
-			wantErr: false,
-		},
-	}
-
-	fcState := beacon.ForkchoiceStateV1{
-		HeadBlockHash: parent.Hash(),
-	}
-
-	for _, test := range tests {
-		_, err := api.ForkchoiceUpdatedV2(fcState, &test.blockParams)
-		if test.wantErr {
-			if err == nil {
-				t.Fatal("wanted error on fcuv2 with invalid withdrawals")
-			}
-			continue
-		}
-		if err != nil {
-			t.Fatalf("error preparing payload, err=%v", err)
-		}
-
-		// 11: verify locally build block.
-		payloadID := (&miner.BuildPayloadArgs{
-			Parent:       fcState.HeadBlockHash,
-			Timestamp:    test.blockParams.Timestamp,
-			FeeRecipient: test.blockParams.SuggestedFeeRecipient,
-			Random:       test.blockParams.Random,
-		}).Id()
-		execData, err := api.GetPayloadV2(payloadID)
-		if err != nil {
-			t.Fatalf("error getting payload, err=%v", err)
-		}
-		if status, err := api.NewPayloadV2(*execData.ExecutionPayload); err != nil {
-			t.Fatalf("error validating payload: %v", err)
-		} else if status.Status != beacon.VALID {
-			t.Fatalf("invalid payload")
-		}
-	}
-}
-
 func setupBodies(t *testing.T) (*node.Node, *eth.Ethereum, []*types.Block) {
 	genesis, preMergeBlocks := generateMergeChain(10, false)
 	n, ethservice := startEthService(t, genesis, preMergeBlocks)
@@ -1426,5 +1190,4 @@
 		return false
 	}
 	return bytes.Equal(aBytes, bBytes)
-}
->>>>>>> 10c14847
+}