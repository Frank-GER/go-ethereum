--- conflicted
+++ resolved
@@ -358,11 +358,7 @@
 }
 
 func (b *EthAPIBackend) StateAtBlock(ctx context.Context, block *types.Block, reexec uint64, base *state.StateDB, checkLive, preferDisk bool) (*state.StateDB, error) {
-<<<<<<< HEAD
-	return b.eth.stateAtBlock(block, reexec, base, checkLive, preferDisk)
-=======
 	return b.eth.StateAtBlock(block, reexec, base, checkLive, preferDisk)
->>>>>>> bc6bf1e1
 }
 
 func (b *EthAPIBackend) StateAtTransaction(ctx context.Context, block *types.Block, txIndex int, reexec uint64) (core.Message, vm.BlockContext, *state.StateDB, error) {
