--- conflicted
+++ resolved
@@ -352,11 +352,7 @@
 					Balance: big.NewInt(500000000000000),
 				},
 			}, false)
-<<<<<<< HEAD
-		evm := vm.NewEVM(context, txContext, statedb, params.MainnetChainConfigTest, vm.Config{Debug: true, Tracer: tc.tracer})
-=======
-		evm := vm.NewEVM(context, txContext, statedb, params.MainnetChainConfig, vm.Config{Tracer: tc.tracer})
->>>>>>> b946b7a1
+		evm := vm.NewEVM(context, txContext, statedb, params.MainnetChainConfigTest, vm.Config{Tracer: tc.tracer})
 		msg := &core.Message{
 			To:                &to,
 			From:              origin,
