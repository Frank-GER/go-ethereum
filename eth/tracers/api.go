--- conflicted
+++ resolved
@@ -105,32 +105,6 @@
 func NewAPI(backend Backend) *API {
 	return &API{backend: backend}
 }
-
-<<<<<<< HEAD
-type chainContext struct {
-	api *API
-	ctx context.Context
-}
-
-func (context *chainContext) Engine() consensus.Engine {
-	return context.api.backend.Engine()
-}
-
-func (context *chainContext) GetHeader(hash common.Hash, number uint64) *types.Header {
-	header, err := context.api.backend.HeaderByNumber(context.ctx, rpc.BlockNumber(number))
-	if err != nil {
-		return nil
-	}
-	if header.Hash() == hash {
-		return header
-	}
-	header, err = context.api.backend.HeaderByHash(context.ctx, hash)
-	if err != nil {
-		return nil
-	}
-	return header
-}
-
 // SYSCOIN
 func (context *chainContext) ReadSYSHash(n uint64) []byte {
 	sysBlockHash, err := context.api.backend.ReadSYSHash(context.ctx, rpc.BlockNumber(n))
@@ -146,9 +120,6 @@
 	}
 	return dataHash
 }
-
-=======
->>>>>>> ac3418de
 // chainContext constructs the context reader which is used by the evm for reading
 // the necessary chain context.
 func (api *API) chainContext(ctx context.Context) core.ChainContext {
