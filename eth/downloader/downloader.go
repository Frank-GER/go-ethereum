// Copyright 2015 The go-ethereum Authors
// This file is part of the go-ethereum library.
//
// The go-ethereum library is free software: you can redistribute it and/or modify
// it under the terms of the GNU Lesser General Public License as published by
// the Free Software Foundation, either version 3 of the License, or
// (at your option) any later version.
//
// The go-ethereum library is distributed in the hope that it will be useful,
// but WITHOUT ANY WARRANTY; without even the implied warranty of
// MERCHANTABILITY or FITNESS FOR A PARTICULAR PURPOSE. See the
// GNU Lesser General Public License for more details.
//
// You should have received a copy of the GNU Lesser General Public License
// along with the go-ethereum library. If not, see <http://www.gnu.org/licenses/>.

// Package downloader contains the manual full chain synchronisation.
package downloader

import (
	"errors"
	"fmt"
	"math/big"
	"sync"
	"sync/atomic"
	"time"

	"github.com/ethereum/go-ethereum"
	"github.com/ethereum/go-ethereum/common"
	"github.com/ethereum/go-ethereum/core/rawdb"
	"github.com/ethereum/go-ethereum/core/state/snapshot"
	"github.com/ethereum/go-ethereum/core/types"
	"github.com/ethereum/go-ethereum/eth/protocols/snap"
	"github.com/ethereum/go-ethereum/ethdb"
	"github.com/ethereum/go-ethereum/event"
	"github.com/ethereum/go-ethereum/log"
	"github.com/ethereum/go-ethereum/params"
	"github.com/ethereum/go-ethereum/trie"
)

var (
	MaxBlockFetch   = 128 // Amount of blocks to be fetched per retrieval request
	MaxHeaderFetch  = 192 // Amount of block headers to be fetched per retrieval request
	MaxSkeletonSize = 128 // Number of header fetches to need for a skeleton assembly
	MaxReceiptFetch = 256 // Amount of transaction receipts to allow fetching per request

	maxQueuedHeaders            = 32 * 1024                         // [eth/62] Maximum number of headers to queue for import (DOS protection)
	maxHeadersProcess           = 2048                              // Number of header download results to import at once into the chain
	maxResultsProcess           = 2048                              // Number of content download results to import at once into the chain
	fullMaxForkAncestry  uint64 = params.FullImmutabilityThreshold  // Maximum chain reorganisation (locally redeclared so tests can reduce it)
	lightMaxForkAncestry uint64 = params.LightImmutabilityThreshold // Maximum chain reorganisation (locally redeclared so tests can reduce it)

	reorgProtThreshold   = 48 // Threshold number of recent blocks to disable mini reorg protection
	reorgProtHeaderDelay = 2  // Number of headers to delay delivering to cover mini reorgs

	fsHeaderCheckFrequency = 100             // Verification frequency of the downloaded headers during snap sync
	fsHeaderSafetyNet      = 2048            // Number of headers to discard in case a chain violation is detected
	fsHeaderForceVerify    = 24              // Number of headers to verify before and after the pivot to accept it
	fsHeaderContCheck      = 3 * time.Second // Time interval to check for header continuations during state download
	fsMinFullBlocks        = 64              // Number of blocks to retrieve fully even in snap sync
)

var (
	errBusy                    = errors.New("busy")
	errUnknownPeer             = errors.New("peer is unknown or unhealthy")
	errBadPeer                 = errors.New("action from bad peer ignored")
	errStallingPeer            = errors.New("peer is stalling")
	errUnsyncedPeer            = errors.New("unsynced peer")
	errNoPeers                 = errors.New("no peers to keep download active")
	errTimeout                 = errors.New("timeout")
	errEmptyHeaderSet          = errors.New("empty header set by peer")
	errPeersUnavailable        = errors.New("no peers available or all tried for download")
	errInvalidAncestor         = errors.New("retrieved ancestor is invalid")
	errInvalidChain            = errors.New("retrieved hash chain is invalid")
	errInvalidBody             = errors.New("retrieved block body is invalid")
	errInvalidReceipt          = errors.New("retrieved receipt is invalid")
	errCancelStateFetch        = errors.New("state data download canceled (requested)")
	errCancelContentProcessing = errors.New("content processing canceled (requested)")
	errCanceled                = errors.New("syncing canceled (requested)")
	errTooOld                  = errors.New("peer's protocol version too old")
	errNoAncestorFound         = errors.New("no common ancestor found")
	errNoPivotHeader           = errors.New("pivot header is not found")
	ErrMergeTransition         = errors.New("legacy sync reached the merge")
)

// peerDropFn is a callback type for dropping a peer detected as malicious.
type peerDropFn func(id string)

// badBlockFn is a callback for the async beacon sync to notify the caller that
// the origin header requested to sync to, produced a chain with a bad block.
type badBlockFn func(invalid *types.Header, origin *types.Header)

// headerTask is a set of downloaded headers to queue along with their precomputed
// hashes to avoid constant rehashing.
type headerTask struct {
	headers []*types.Header
	hashes  []common.Hash
}

type Downloader struct {
	mode atomic.Uint32  // Synchronisation mode defining the strategy used (per sync cycle), use d.getMode() to get the SyncMode
	mux  *event.TypeMux // Event multiplexer to announce sync operation events

	checkpoint uint64   // Checkpoint block number to enforce head against (e.g. snap sync)
	genesis    uint64   // Genesis block number to limit sync to (e.g. light client CHT)
	queue      *queue   // Scheduler for selecting the hashes to download
	peers      *peerSet // Set of active peers from which download can proceed

	stateDB ethdb.Database // Database to state sync into (and deduplicate via)

	// Statistics
	syncStatsChainOrigin uint64       // Origin block number where syncing started at
	syncStatsChainHeight uint64       // Highest block number known when syncing started
	syncStatsLock        sync.RWMutex // Lock protecting the sync stats fields

	lightchain LightChain
	blockchain BlockChain

	// Callbacks
	dropPeer peerDropFn // Drops a peer for misbehaving
	badBlock badBlockFn // Reports a block as rejected by the chain

	// Status
<<<<<<< HEAD
	// SYSCOIN
	SynchroniseMock func(id string, hash common.Hash) error // Replacement for synchronise during testing
	synchronising   int32
	notified        int32
	committed       int32
=======
	synchroniseMock func(id string, hash common.Hash) error // Replacement for synchronise during testing
	synchronising   atomic.Bool
	notified        atomic.Bool
	committed       atomic.Bool
>>>>>>> b946b7a1
	ancientLimit    uint64 // The maximum block number which can be regarded as ancient data.

	// Channels
	headerProcCh chan *headerTask // Channel to feed the header processor new tasks

	// Skeleton sync
	skeleton *skeleton // Header skeleton to backfill the chain with (eth2 mode)

	// State sync
	pivotHeader *types.Header // Pivot block header to dynamically push the syncing state root
	pivotLock   sync.RWMutex  // Lock protecting pivot header reads from updates

	SnapSyncer     *snap.Syncer // TODO(karalabe): make private! hack for now
	stateSyncStart chan *stateSync

	// Cancellation and termination
	cancelPeer string         // Identifier of the peer currently being used as the master (cancel on drop)
	cancelCh   chan struct{}  // Channel to cancel mid-flight syncs
	cancelLock sync.RWMutex   // Lock to protect the cancel channel and peer in delivers
	cancelWg   sync.WaitGroup // Make sure all fetcher goroutines have exited.

	quitCh   chan struct{} // Quit channel to signal termination
	quitLock sync.Mutex    // Lock to prevent double closes

	// Testing hooks
	syncInitHook     func(uint64, uint64)  // Method to call upon initiating a new sync run
	bodyFetchHook    func([]*types.Header) // Method to call upon starting a block body fetch
	receiptFetchHook func([]*types.Header) // Method to call upon starting a receipt fetch
	chainInsertHook  func([]*fetchResult)  // Method to call upon inserting a chain of blocks (possibly in multiple invocations)

	// Progress reporting metrics
	syncStartBlock uint64    // Head snap block when Geth was started
	syncStartTime  time.Time // Time instance when chain sync started
	syncLogTime    time.Time // Time instance when status was last reported
}

// LightChain encapsulates functions required to synchronise a light chain.
type LightChain interface {
	// HasHeader verifies a header's presence in the local chain.
	HasHeader(common.Hash, uint64) bool

	// GetHeaderByHash retrieves a header from the local chain.
	GetHeaderByHash(common.Hash) *types.Header

	// CurrentHeader retrieves the head header from the local chain.
	CurrentHeader() *types.Header

	// GetTd returns the total difficulty of a local block.
	GetTd(common.Hash, uint64) *big.Int

	// InsertHeaderChain inserts a batch of headers into the local chain.
	InsertHeaderChain([]*types.Header, int) (int, error)

	// SetHead rewinds the local chain to a new head.
	SetHead(uint64) error
}

// BlockChain encapsulates functions required to sync a (full or snap) blockchain.
type BlockChain interface {
	LightChain

	// HasBlock verifies a block's presence in the local chain.
	HasBlock(common.Hash, uint64) bool

	// HasFastBlock verifies a snap block's presence in the local chain.
	HasFastBlock(common.Hash, uint64) bool

	// GetBlockByHash retrieves a block from the local chain.
	GetBlockByHash(common.Hash) *types.Block

	// CurrentBlock retrieves the head block from the local chain.
	CurrentBlock() *types.Header

	// CurrentSnapBlock retrieves the head snap block from the local chain.
	CurrentSnapBlock() *types.Header

	// SnapSyncCommitHead directly commits the head block to a certain entity.
	SnapSyncCommitHead(common.Hash) error

	// InsertChain inserts a batch of blocks into the local chain.
	InsertChain(types.Blocks) (int, error)

	// InsertReceiptChain inserts a batch of receipts into the local chain.
	InsertReceiptChain(types.Blocks, []types.Receipts, uint64) (int, error)

	// Snapshots returns the blockchain snapshot tree to paused it during sync.
	Snapshots() *snapshot.Tree

	// TrieDB retrieves the low level trie database used for interacting
	// with trie nodes.
	TrieDB() *trie.Database
}

// New creates a new downloader to fetch hashes and blocks from remote peers.
func New(checkpoint uint64, stateDb ethdb.Database, mux *event.TypeMux, chain BlockChain, lightchain LightChain, dropPeer peerDropFn, success func()) *Downloader {
	if lightchain == nil {
		lightchain = chain
	}
	dl := &Downloader{
		stateDB:        stateDb,
		mux:            mux,
		checkpoint:     checkpoint,
		queue:          newQueue(blockCacheMaxItems, blockCacheInitialItems),
		peers:          newPeerSet(),
		blockchain:     chain,
		lightchain:     lightchain,
		dropPeer:       dropPeer,
		headerProcCh:   make(chan *headerTask, 1),
		quitCh:         make(chan struct{}),
		SnapSyncer:     snap.NewSyncer(stateDb, chain.TrieDB().Scheme()),
		stateSyncStart: make(chan *stateSync),
		syncStartBlock: chain.CurrentSnapBlock().Number.Uint64(),
	}
	// Create the post-merge skeleton syncer and start the process
	dl.skeleton = newSkeleton(stateDb, dl.peers, dropPeer, newBeaconBackfiller(dl, success))

	go dl.stateFetcher()
	return dl
}

// Progress retrieves the synchronisation boundaries, specifically the origin
// block where synchronisation started at (may have failed/suspended); the block
// or header sync is currently at; and the latest known block which the sync targets.
//
// In addition, during the state download phase of snap synchronisation the number
// of processed and the total number of known states are also returned. Otherwise
// these are zero.
func (d *Downloader) Progress() ethereum.SyncProgress {
	// Lock the current stats and return the progress
	d.syncStatsLock.RLock()
	defer d.syncStatsLock.RUnlock()

	current := uint64(0)
	mode := d.getMode()
	switch {
	case d.blockchain != nil && mode == FullSync:
		current = d.blockchain.CurrentBlock().Number.Uint64()
	case d.blockchain != nil && mode == SnapSync:
		current = d.blockchain.CurrentSnapBlock().Number.Uint64()
	case d.lightchain != nil:
		current = d.lightchain.CurrentHeader().Number.Uint64()
	default:
		log.Error("Unknown downloader chain/mode combo", "light", d.lightchain != nil, "full", d.blockchain != nil, "mode", mode)
	}
	progress, pending := d.SnapSyncer.Progress()

	return ethereum.SyncProgress{
		StartingBlock:       d.syncStatsChainOrigin,
		CurrentBlock:        current,
		HighestBlock:        d.syncStatsChainHeight,
		SyncedAccounts:      progress.AccountSynced,
		SyncedAccountBytes:  uint64(progress.AccountBytes),
		SyncedBytecodes:     progress.BytecodeSynced,
		SyncedBytecodeBytes: uint64(progress.BytecodeBytes),
		SyncedStorage:       progress.StorageSynced,
		SyncedStorageBytes:  uint64(progress.StorageBytes),
		HealedTrienodes:     progress.TrienodeHealSynced,
		HealedTrienodeBytes: uint64(progress.TrienodeHealBytes),
		HealedBytecodes:     progress.BytecodeHealSynced,
		HealedBytecodeBytes: uint64(progress.BytecodeHealBytes),
		HealingTrienodes:    pending.TrienodeHeal,
		HealingBytecode:     pending.BytecodeHeal,
	}
}

// Synchronising returns whether the downloader is currently retrieving blocks.
func (d *Downloader) Synchronising() bool {
	return d.synchronising.Load()
}

// RegisterPeer injects a new download peer into the set of block source to be
// used for fetching hashes and blocks from.
func (d *Downloader) RegisterPeer(id string, version uint, peer Peer) error {
	var logger log.Logger
	if len(id) < 16 {
		// Tests use short IDs, don't choke on them
		logger = log.New("peer", id)
	} else {
		logger = log.New("peer", id[:8])
	}
	logger.Trace("Registering sync peer")
	if err := d.peers.Register(newPeerConnection(id, version, peer, logger)); err != nil {
		logger.Error("Failed to register sync peer", "err", err)
		return err
	}
	return nil
}

// RegisterLightPeer injects a light client peer, wrapping it so it appears as a regular peer.
func (d *Downloader) RegisterLightPeer(id string, version uint, peer LightPeer) error {
	return d.RegisterPeer(id, version, &lightPeerWrapper{peer})
}

// UnregisterPeer remove a peer from the known list, preventing any action from
// the specified peer. An effort is also made to return any pending fetches into
// the queue.
func (d *Downloader) UnregisterPeer(id string) error {
	// Unregister the peer from the active peer set and revoke any fetch tasks
	var logger log.Logger
	if len(id) < 16 {
		// Tests use short IDs, don't choke on them
		logger = log.New("peer", id)
	} else {
		logger = log.New("peer", id[:8])
	}
	logger.Trace("Unregistering sync peer")
	if err := d.peers.Unregister(id); err != nil {
		logger.Error("Failed to unregister sync peer", "err", err)
		return err
	}
	d.queue.Revoke(id)

	return nil
}

// LegacySync tries to sync up our local block chain with a remote peer, both
// adding various sanity checks as well as wrapping it with various log entries.
func (d *Downloader) LegacySync(id string, head common.Hash, td, ttd *big.Int, mode SyncMode) error {
	err := d.synchronise(id, head, td, ttd, mode, false, nil)

	switch err {
	case nil, errBusy, errCanceled:
		return err
	}
	if errors.Is(err, errInvalidChain) || errors.Is(err, errBadPeer) || errors.Is(err, errTimeout) ||
		errors.Is(err, errStallingPeer) || errors.Is(err, errUnsyncedPeer) || errors.Is(err, errEmptyHeaderSet) ||
		errors.Is(err, errPeersUnavailable) || errors.Is(err, errTooOld) || errors.Is(err, errInvalidAncestor) {
		log.Warn("Synchronisation failed, dropping peer", "peer", id, "err", err)
		if d.dropPeer == nil {
			// The dropPeer method is nil when `--copydb` is used for a local copy.
			// Timeouts can occur if e.g. compaction hits at the wrong time, and can be ignored
			log.Warn("Downloader wants to drop peer, but peerdrop-function is not set", "peer", id)
		} else {
			d.dropPeer(id)
		}
		return err
	}
	if errors.Is(err, ErrMergeTransition) {
		return err // This is an expected fault, don't keep printing it in a spin-loop
	}
	log.Warn("Synchronisation failed, retrying", "err", err)
	return err
}

// synchronise will select the peer and use it for synchronising. If an empty string is given
// it will use the best peer possible and synchronize if its TD is higher than our own. If any of the
// checks fail an error will be returned. This method is synchronous
func (d *Downloader) synchronise(id string, hash common.Hash, td, ttd *big.Int, mode SyncMode, beaconMode bool, beaconPing chan struct{}) error {
	// The beacon header syncer is async. It will start this synchronization and
	// will continue doing other tasks. However, if synchronization needs to be
	// cancelled, the syncer needs to know if we reached the startup point (and
	// inited the cancel channel) or not yet. Make sure that we'll signal even in
	// case of a failure.
	if beaconPing != nil {
		defer func() {
			select {
			case <-beaconPing: // already notified
			default:
				close(beaconPing) // weird exit condition, notify that it's safe to cancel (the nothing)
			}
		}()
	}
	// Mock out the synchronisation if testing
	if d.SynchroniseMock != nil {
		return d.SynchroniseMock(id, hash)
	}
	// Make sure only one goroutine is ever allowed past this point at once
	if !d.synchronising.CompareAndSwap(false, true) {
		return errBusy
	}
	defer d.synchronising.Store(false)

	// Post a user notification of the sync (only once per session)
	if d.notified.CompareAndSwap(false, true) {
		log.Info("Block synchronisation started")
	}
	if mode == SnapSync {
		// Snap sync uses the snapshot namespace to store potentially flakey data until
		// sync completely heals and finishes. Pause snapshot maintenance in the mean-
		// time to prevent access.
		if snapshots := d.blockchain.Snapshots(); snapshots != nil { // Only nil in tests
			snapshots.Disable()
		}
	}
	// Reset the queue, peer set and wake channels to clean any internal leftover state
	d.queue.Reset(blockCacheMaxItems, blockCacheInitialItems)
	d.peers.Reset()

	for _, ch := range []chan bool{d.queue.blockWakeCh, d.queue.receiptWakeCh} {
		select {
		case <-ch:
		default:
		}
	}
	for empty := false; !empty; {
		select {
		case <-d.headerProcCh:
		default:
			empty = true
		}
	}
	// Create cancel channel for aborting mid-flight and mark the master peer
	d.cancelLock.Lock()
	d.cancelCh = make(chan struct{})
	d.cancelPeer = id
	d.cancelLock.Unlock()

	defer d.Cancel() // No matter what, we can't leave the cancel channel open

	// Atomically set the requested sync mode
	d.mode.Store(uint32(mode))

	// Retrieve the origin peer and initiate the downloading process
	var p *peerConnection
	if !beaconMode { // Beacon mode doesn't need a peer to sync from
		p = d.peers.Peer(id)
		if p == nil {
			return errUnknownPeer
		}
	}
	if beaconPing != nil {
		close(beaconPing)
	}
	return d.syncWithPeer(p, hash, td, ttd, beaconMode)
}

func (d *Downloader) getMode() SyncMode {
	return SyncMode(d.mode.Load())
}

// SYSCOIN
func (s *Downloader) Peers() *peerSet { return s.peers }
func (d *Downloader) DoneEvent() {
	latest := d.lightchain.CurrentHeader()
	d.mux.Post(DoneEvent{latest})
}
func (d *Downloader) StartNetworkEvent() {
	d.mux.Post(StartNetworkEvent{})
}

// syncWithPeer starts a block synchronization based on the hash chain from the
// specified peer and head hash.
func (d *Downloader) syncWithPeer(p *peerConnection, hash common.Hash, td, ttd *big.Int, beaconMode bool) (err error) {
	d.mux.Post(StartEvent{})
	defer func() {
		// reset on error
		if err != nil {
			d.mux.Post(FailedEvent{err})
		} else {
			d.DoneEvent()
		}
	}()
	mode := d.getMode()

	if !beaconMode {
		log.Debug("Synchronising with the network", "peer", p.id, "eth", p.version, "head", hash, "td", td, "mode", mode)
	} else {
		log.Debug("Backfilling with the network", "mode", mode)
	}
	defer func(start time.Time) {
		log.Debug("Synchronisation terminated", "elapsed", common.PrettyDuration(time.Since(start)))
	}(time.Now())

	// Look up the sync boundaries: the common ancestor and the target block
	var latest, pivot, final *types.Header
	if !beaconMode {
		// In legacy mode, use the master peer to retrieve the headers from
		latest, pivot, err = d.fetchHead(p)
		if err != nil {
			return err
		}
	} else {
		// In beacon mode, use the skeleton chain to retrieve the headers from
		latest, _, final, err = d.skeleton.Bounds()
		if err != nil {
			return err
		}
		if latest.Number.Uint64() > uint64(fsMinFullBlocks) {
			number := latest.Number.Uint64() - uint64(fsMinFullBlocks)

			// Retrieve the pivot header from the skeleton chain segment but
			// fallback to local chain if it's not found in skeleton space.
			if pivot = d.skeleton.Header(number); pivot == nil {
				_, oldest, _, _ := d.skeleton.Bounds() // error is already checked
				if number < oldest.Number.Uint64() {
					count := int(oldest.Number.Uint64() - number) // it's capped by fsMinFullBlocks
					headers := d.readHeaderRange(oldest, count)
					if len(headers) == count {
						pivot = headers[len(headers)-1]
						log.Warn("Retrieved pivot header from local", "number", pivot.Number, "hash", pivot.Hash(), "latest", latest.Number, "oldest", oldest.Number)
					}
				}
			}
			// Print an error log and return directly in case the pivot header
			// is still not found. It means the skeleton chain is not linked
			// correctly with local chain.
			if pivot == nil {
				log.Error("Pivot header is not found", "number", number)
				return errNoPivotHeader
			}
		}
	}
	// If no pivot block was returned, the head is below the min full block
	// threshold (i.e. new chain). In that case we won't really snap sync
	// anyway, but still need a valid pivot block to avoid some code hitting
	// nil panics on access.
	if mode == SnapSync && pivot == nil {
		pivot = d.blockchain.CurrentBlock()
	}
	height := latest.Number.Uint64()

	var origin uint64
	if !beaconMode {
		// In legacy mode, reach out to the network and find the ancestor
		origin, err = d.findAncestor(p, latest)
		if err != nil {
			return err
		}
	} else {
		// In beacon mode, use the skeleton chain for the ancestor lookup
		origin, err = d.findBeaconAncestor()
		if err != nil {
			return err
		}
	}
	d.syncStatsLock.Lock()
	if d.syncStatsChainHeight <= origin || d.syncStatsChainOrigin > origin {
		d.syncStatsChainOrigin = origin
	}
	d.syncStatsChainHeight = height
	d.syncStatsLock.Unlock()

	// Ensure our origin point is below any snap sync pivot point
	if mode == SnapSync {
		if height <= uint64(fsMinFullBlocks) {
			origin = 0
		} else {
			pivotNumber := pivot.Number.Uint64()
			if pivotNumber <= origin {
				origin = pivotNumber - 1
			}
			// Write out the pivot into the database so a rollback beyond it will
			// reenable snap sync
			rawdb.WriteLastPivotNumber(d.stateDB, pivotNumber)
		}
	}
	d.committed.Store(true)
	if mode == SnapSync && pivot.Number.Uint64() != 0 {
		d.committed.Store(false)
	}
	if mode == SnapSync {
		// Set the ancient data limitation. If we are running snap sync, all block
		// data older than ancientLimit will be written to the ancient store. More
		// recent data will be written to the active database and will wait for the
		// freezer to migrate.
		//
		// If the network is post-merge, use either the last announced finalized
		// block as the ancient limit, or if we haven't yet received one, the head-
		// a max fork ancestry limit. One quirky case if we've already passed the
		// finalized block, in which case the skeleton.Bounds will return nil and
		// we'll revert to head - 90K. That's fine, we're finishing sync anyway.
		//
		// For non-merged networks, if there is a checkpoint available, then calculate
		// the ancientLimit through that. Otherwise calculate the ancient limit through
		// the advertised height of the remote peer. This most is mostly a fallback for
		// legacy networks, but should eventually be droppped. TODO(karalabe).
		if beaconMode {
			// Beacon sync, use the latest finalized block as the ancient limit
			// or a reasonable height if no finalized block is yet announced.
			if final != nil {
				d.ancientLimit = final.Number.Uint64()
			} else if height > fullMaxForkAncestry+1 {
				d.ancientLimit = height - fullMaxForkAncestry - 1
			} else {
				d.ancientLimit = 0
			}
		} else {
			// Legacy sync, use any hardcoded checkpoints or the best announcement
			// we have from the remote peer. TODO(karalabe): Drop this pathway.
			if d.checkpoint != 0 && d.checkpoint > fullMaxForkAncestry+1 {
				d.ancientLimit = d.checkpoint
			} else if height > fullMaxForkAncestry+1 {
				d.ancientLimit = height - fullMaxForkAncestry - 1
			} else {
				d.ancientLimit = 0
			}
		}
		frozen, _ := d.stateDB.Ancients() // Ignore the error here since light client can also hit here.

		// If a part of blockchain data has already been written into active store,
		// disable the ancient style insertion explicitly.
		if origin >= frozen && frozen != 0 {
			d.ancientLimit = 0
			log.Info("Disabling direct-ancient mode", "origin", origin, "ancient", frozen-1)
		} else if d.ancientLimit > 0 {
			log.Debug("Enabling direct-ancient mode", "ancient", d.ancientLimit)
		}
		// Rewind the ancient store and blockchain if reorg happens.
		if origin+1 < frozen {
			if err := d.lightchain.SetHead(origin); err != nil {
				return err
			}
		}
	}
	// Initiate the sync using a concurrent header and content retrieval algorithm
	d.queue.Prepare(origin+1, mode)
	if d.syncInitHook != nil {
		d.syncInitHook(origin, height)
	}
	var headerFetcher func() error
	if !beaconMode {
		// In legacy mode, headers are retrieved from the network
		headerFetcher = func() error { return d.fetchHeaders(p, origin+1, latest.Number.Uint64()) }
	} else {
		// In beacon mode, headers are served by the skeleton syncer
		headerFetcher = func() error { return d.fetchBeaconHeaders(origin + 1) }
	}
	fetchers := []func() error{
		headerFetcher, // Headers are always retrieved
		func() error { return d.fetchBodies(origin+1, beaconMode) },   // Bodies are retrieved during normal and snap sync
		func() error { return d.fetchReceipts(origin+1, beaconMode) }, // Receipts are retrieved during snap sync
		func() error { return d.processHeaders(origin+1, td, ttd, beaconMode) },
	}
	if mode == SnapSync {
		d.pivotLock.Lock()
		d.pivotHeader = pivot
		d.pivotLock.Unlock()

		fetchers = append(fetchers, func() error { return d.processSnapSyncContent() })
	} else if mode == FullSync {
		fetchers = append(fetchers, func() error { return d.processFullSyncContent(ttd, beaconMode) })
	}
	return d.spawnSync(fetchers)
}

// spawnSync runs d.process and all given fetcher functions to completion in
// separate goroutines, returning the first error that appears.
func (d *Downloader) spawnSync(fetchers []func() error) error {
	errc := make(chan error, len(fetchers))
	d.cancelWg.Add(len(fetchers))
	for _, fn := range fetchers {
		fn := fn
		go func() { defer d.cancelWg.Done(); errc <- fn() }()
	}
	// Wait for the first error, then terminate the others.
	var err error
	for i := 0; i < len(fetchers); i++ {
		if i == len(fetchers)-1 {
			// Close the queue when all fetchers have exited.
			// This will cause the block processor to end when
			// it has processed the queue.
			d.queue.Close()
		}
		if err = <-errc; err != nil && err != errCanceled {
			break
		}
	}
	d.queue.Close()
	d.Cancel()
	return err
}

// cancel aborts all of the operations and resets the queue. However, cancel does
// not wait for the running download goroutines to finish. This method should be
// used when cancelling the downloads from inside the downloader.
func (d *Downloader) cancel() {
	// Close the current cancel channel
	d.cancelLock.Lock()
	defer d.cancelLock.Unlock()

	if d.cancelCh != nil {
		select {
		case <-d.cancelCh:
			// Channel was already closed
		default:
			close(d.cancelCh)
		}
	}
}

// Cancel aborts all of the operations and waits for all download goroutines to
// finish before returning.
func (d *Downloader) Cancel() {
	d.cancel()
	d.cancelWg.Wait()
}

// Terminate interrupts the downloader, canceling all pending operations.
// The downloader cannot be reused after calling Terminate.
func (d *Downloader) Terminate() {
	// Close the termination channel (make sure double close is allowed)
	d.quitLock.Lock()
	select {
	case <-d.quitCh:
	default:
		close(d.quitCh)

		// Terminate the internal beacon syncer
		d.skeleton.Terminate()
	}
	d.quitLock.Unlock()

	// Cancel any pending download requests
	d.Cancel()
}

// fetchHead retrieves the head header and prior pivot block (if available) from
// a remote peer.
func (d *Downloader) fetchHead(p *peerConnection) (head *types.Header, pivot *types.Header, err error) {
	p.log.Debug("Retrieving remote chain head")
	mode := d.getMode()

	// Request the advertised remote head block and wait for the response
	latest, _ := p.peer.Head()
	fetch := 1
	if mode == SnapSync {
		fetch = 2 // head + pivot headers
	}
	headers, hashes, err := d.fetchHeadersByHash(p, latest, fetch, fsMinFullBlocks-1, true)
	if err != nil {
		return nil, nil, err
	}
	// Make sure the peer gave us at least one and at most the requested headers
	if len(headers) == 0 || len(headers) > fetch {
		return nil, nil, fmt.Errorf("%w: returned headers %d != requested %d", errBadPeer, len(headers), fetch)
	}
	// The first header needs to be the head, validate against the checkpoint
	// and request. If only 1 header was returned, make sure there's no pivot
	// or there was not one requested.
	head = headers[0]
	if (mode == SnapSync || mode == LightSync) && head.Number.Uint64() < d.checkpoint {
		return nil, nil, fmt.Errorf("%w: remote head %d below checkpoint %d", errUnsyncedPeer, head.Number, d.checkpoint)
	}
	if len(headers) == 1 {
		if mode == SnapSync && head.Number.Uint64() > uint64(fsMinFullBlocks) {
			return nil, nil, fmt.Errorf("%w: no pivot included along head header", errBadPeer)
		}
		p.log.Debug("Remote head identified, no pivot", "number", head.Number, "hash", hashes[0])
		return head, nil, nil
	}
	// At this point we have 2 headers in total and the first is the
	// validated head of the chain. Check the pivot number and return,
	pivot = headers[1]
	if pivot.Number.Uint64() != head.Number.Uint64()-uint64(fsMinFullBlocks) {
		return nil, nil, fmt.Errorf("%w: remote pivot %d != requested %d", errInvalidChain, pivot.Number, head.Number.Uint64()-uint64(fsMinFullBlocks))
	}
	return head, pivot, nil
}

// calculateRequestSpan calculates what headers to request from a peer when trying to determine the
// common ancestor.
// It returns parameters to be used for peer.RequestHeadersByNumber:
//
//	from  - starting block number
//	count - number of headers to request
//	skip  - number of headers to skip
//
// and also returns 'max', the last block which is expected to be returned by the remote peers,
// given the (from,count,skip)
func calculateRequestSpan(remoteHeight, localHeight uint64) (int64, int, int, uint64) {
	var (
		from     int
		count    int
		MaxCount = MaxHeaderFetch / 16
	)
	// requestHead is the highest block that we will ask for. If requestHead is not offset,
	// the highest block that we will get is 16 blocks back from head, which means we
	// will fetch 14 or 15 blocks unnecessarily in the case the height difference
	// between us and the peer is 1-2 blocks, which is most common
	requestHead := int(remoteHeight) - 1
	if requestHead < 0 {
		requestHead = 0
	}
	// requestBottom is the lowest block we want included in the query
	// Ideally, we want to include the one just below our own head
	requestBottom := int(localHeight - 1)
	if requestBottom < 0 {
		requestBottom = 0
	}
	totalSpan := requestHead - requestBottom
	span := 1 + totalSpan/MaxCount
	if span < 2 {
		span = 2
	}
	if span > 16 {
		span = 16
	}

	count = 1 + totalSpan/span
	if count > MaxCount {
		count = MaxCount
	}
	if count < 2 {
		count = 2
	}
	from = requestHead - (count-1)*span
	if from < 0 {
		from = 0
	}
	max := from + (count-1)*span
	return int64(from), count, span - 1, uint64(max)
}

// findAncestor tries to locate the common ancestor link of the local chain and
// a remote peers blockchain. In the general case when our node was in sync and
// on the correct chain, checking the top N links should already get us a match.
// In the rare scenario when we ended up on a long reorganisation (i.e. none of
// the head links match), we do a binary search to find the common ancestor.
func (d *Downloader) findAncestor(p *peerConnection, remoteHeader *types.Header) (uint64, error) {
	// Figure out the valid ancestor range to prevent rewrite attacks
	var (
		floor        = int64(-1)
		localHeight  uint64
		remoteHeight = remoteHeader.Number.Uint64()
	)
	mode := d.getMode()
	switch mode {
	case FullSync:
		localHeight = d.blockchain.CurrentBlock().Number.Uint64()
	case SnapSync:
		localHeight = d.blockchain.CurrentSnapBlock().Number.Uint64()
	default:
		localHeight = d.lightchain.CurrentHeader().Number.Uint64()
	}
	p.log.Debug("Looking for common ancestor", "local", localHeight, "remote", remoteHeight)

	// Recap floor value for binary search
	maxForkAncestry := fullMaxForkAncestry
	if d.getMode() == LightSync {
		maxForkAncestry = lightMaxForkAncestry
	}
	if localHeight >= maxForkAncestry {
		// We're above the max reorg threshold, find the earliest fork point
		floor = int64(localHeight - maxForkAncestry)
	}
	// If we're doing a light sync, ensure the floor doesn't go below the CHT, as
	// all headers before that point will be missing.
	if mode == LightSync {
		// If we don't know the current CHT position, find it
		if d.genesis == 0 {
			header := d.lightchain.CurrentHeader()
			for header != nil {
				d.genesis = header.Number.Uint64()
				if floor >= int64(d.genesis)-1 {
					break
				}
				header = d.lightchain.GetHeaderByHash(header.ParentHash)
			}
		}
		// We already know the "genesis" block number, cap floor to that
		if floor < int64(d.genesis)-1 {
			floor = int64(d.genesis) - 1
		}
	}

	ancestor, err := d.findAncestorSpanSearch(p, mode, remoteHeight, localHeight, floor)
	if err == nil {
		return ancestor, nil
	}
	// The returned error was not nil.
	// If the error returned does not reflect that a common ancestor was not found, return it.
	// If the error reflects that a common ancestor was not found, continue to binary search,
	// where the error value will be reassigned.
	if !errors.Is(err, errNoAncestorFound) {
		return 0, err
	}

	ancestor, err = d.findAncestorBinarySearch(p, mode, remoteHeight, floor)
	if err != nil {
		return 0, err
	}
	return ancestor, nil
}

func (d *Downloader) findAncestorSpanSearch(p *peerConnection, mode SyncMode, remoteHeight, localHeight uint64, floor int64) (uint64, error) {
	from, count, skip, max := calculateRequestSpan(remoteHeight, localHeight)

	p.log.Trace("Span searching for common ancestor", "count", count, "from", from, "skip", skip)
	headers, hashes, err := d.fetchHeadersByNumber(p, uint64(from), count, skip, false)
	if err != nil {
		return 0, err
	}
	// Wait for the remote response to the head fetch
	number, hash := uint64(0), common.Hash{}

	// Make sure the peer actually gave something valid
	if len(headers) == 0 {
		p.log.Warn("Empty head header set")
		return 0, errEmptyHeaderSet
	}
	// Make sure the peer's reply conforms to the request
	for i, header := range headers {
		expectNumber := from + int64(i)*int64(skip+1)
		if number := header.Number.Int64(); number != expectNumber {
			p.log.Warn("Head headers broke chain ordering", "index", i, "requested", expectNumber, "received", number)
			return 0, fmt.Errorf("%w: %v", errInvalidChain, errors.New("head headers broke chain ordering"))
		}
	}
	// Check if a common ancestor was found
	for i := len(headers) - 1; i >= 0; i-- {
		// Skip any headers that underflow/overflow our requested set
		if headers[i].Number.Int64() < from || headers[i].Number.Uint64() > max {
			continue
		}
		// Otherwise check if we already know the header or not
		h := hashes[i]
		n := headers[i].Number.Uint64()

		var known bool
		switch mode {
		case FullSync:
			known = d.blockchain.HasBlock(h, n)
		case SnapSync:
			known = d.blockchain.HasFastBlock(h, n)
		default:
			known = d.lightchain.HasHeader(h, n)
		}
		if known {
			number, hash = n, h
			break
		}
	}
	// If the head fetch already found an ancestor, return
	if hash != (common.Hash{}) {
		if int64(number) <= floor {
			p.log.Warn("Ancestor below allowance", "number", number, "hash", hash, "allowance", floor)
			return 0, errInvalidAncestor
		}
		p.log.Debug("Found common ancestor", "number", number, "hash", hash)
		return number, nil
	}
	return 0, errNoAncestorFound
}

func (d *Downloader) findAncestorBinarySearch(p *peerConnection, mode SyncMode, remoteHeight uint64, floor int64) (uint64, error) {
	hash := common.Hash{}

	// Ancestor not found, we need to binary search over our chain
	start, end := uint64(0), remoteHeight
	if floor > 0 {
		start = uint64(floor)
	}
	p.log.Trace("Binary searching for common ancestor", "start", start, "end", end)

	for start+1 < end {
		// Split our chain interval in two, and request the hash to cross check
		check := (start + end) / 2

		headers, hashes, err := d.fetchHeadersByNumber(p, check, 1, 0, false)
		if err != nil {
			return 0, err
		}
		// Make sure the peer actually gave something valid
		if len(headers) != 1 {
			p.log.Warn("Multiple headers for single request", "headers", len(headers))
			return 0, fmt.Errorf("%w: multiple headers (%d) for single request", errBadPeer, len(headers))
		}
		// Modify the search interval based on the response
		h := hashes[0]
		n := headers[0].Number.Uint64()

		var known bool
		switch mode {
		case FullSync:
			known = d.blockchain.HasBlock(h, n)
		case SnapSync:
			known = d.blockchain.HasFastBlock(h, n)
		default:
			known = d.lightchain.HasHeader(h, n)
		}
		if !known {
			end = check
			continue
		}
		header := d.lightchain.GetHeaderByHash(h) // Independent of sync mode, header surely exists
		if header.Number.Uint64() != check {
			p.log.Warn("Received non requested header", "number", header.Number, "hash", header.Hash(), "request", check)
			return 0, fmt.Errorf("%w: non-requested header (%d)", errBadPeer, header.Number)
		}
		start = check
		hash = h
	}
	// Ensure valid ancestry and return
	if int64(start) <= floor {
		p.log.Warn("Ancestor below allowance", "number", start, "hash", hash, "allowance", floor)
		return 0, errInvalidAncestor
	}
	p.log.Debug("Found common ancestor", "number", start, "hash", hash)
	return start, nil
}

// fetchHeaders keeps retrieving headers concurrently from the number
// requested, until no more are returned, potentially throttling on the way. To
// facilitate concurrency but still protect against malicious nodes sending bad
// headers, we construct a header chain skeleton using the "origin" peer we are
// syncing with, and fill in the missing headers using anyone else. Headers from
// other peers are only accepted if they map cleanly to the skeleton. If no one
// can fill in the skeleton - not even the origin peer - it's assumed invalid and
// the origin is dropped.
func (d *Downloader) fetchHeaders(p *peerConnection, from uint64, head uint64) error {
	p.log.Debug("Directing header downloads", "origin", from)
	defer p.log.Debug("Header download terminated")

	// Start pulling the header chain skeleton until all is done
	var (
		skeleton = true  // Skeleton assembly phase or finishing up
		pivoting = false // Whether the next request is pivot verification
		ancestor = from
		mode     = d.getMode()
	)
	for {
		// Pull the next batch of headers, it either:
		//   - Pivot check to see if the chain moved too far
		//   - Skeleton retrieval to permit concurrent header fetches
		//   - Full header retrieval if we're near the chain head
		var (
			headers []*types.Header
			hashes  []common.Hash
			err     error
		)
		switch {
		case pivoting:
			d.pivotLock.RLock()
			pivot := d.pivotHeader.Number.Uint64()
			d.pivotLock.RUnlock()

			p.log.Trace("Fetching next pivot header", "number", pivot+uint64(fsMinFullBlocks))
			headers, hashes, err = d.fetchHeadersByNumber(p, pivot+uint64(fsMinFullBlocks), 2, fsMinFullBlocks-9, false) // move +64 when it's 2x64-8 deep

		case skeleton:
			p.log.Trace("Fetching skeleton headers", "count", MaxHeaderFetch, "from", from)
			headers, hashes, err = d.fetchHeadersByNumber(p, from+uint64(MaxHeaderFetch)-1, MaxSkeletonSize, MaxHeaderFetch-1, false)

		default:
			p.log.Trace("Fetching full headers", "count", MaxHeaderFetch, "from", from)
			headers, hashes, err = d.fetchHeadersByNumber(p, from, MaxHeaderFetch, 0, false)
		}
		switch err {
		case nil:
			// Headers retrieved, continue with processing

		case errCanceled:
			// Sync cancelled, no issue, propagate up
			return err

		default:
			// Header retrieval either timed out, or the peer failed in some strange way
			// (e.g. disconnect). Consider the master peer bad and drop
			d.dropPeer(p.id)

			// Finish the sync gracefully instead of dumping the gathered data though
			for _, ch := range []chan bool{d.queue.blockWakeCh, d.queue.receiptWakeCh} {
				select {
				case ch <- false:
				case <-d.cancelCh:
				}
			}
			select {
			case d.headerProcCh <- nil:
			case <-d.cancelCh:
			}
			return fmt.Errorf("%w: header request failed: %v", errBadPeer, err)
		}
		// If the pivot is being checked, move if it became stale and run the real retrieval
		var pivot uint64

		d.pivotLock.RLock()
		if d.pivotHeader != nil {
			pivot = d.pivotHeader.Number.Uint64()
		}
		d.pivotLock.RUnlock()

		if pivoting {
			if len(headers) == 2 {
				if have, want := headers[0].Number.Uint64(), pivot+uint64(fsMinFullBlocks); have != want {
					log.Warn("Peer sent invalid next pivot", "have", have, "want", want)
					return fmt.Errorf("%w: next pivot number %d != requested %d", errInvalidChain, have, want)
				}
				if have, want := headers[1].Number.Uint64(), pivot+2*uint64(fsMinFullBlocks)-8; have != want {
					log.Warn("Peer sent invalid pivot confirmer", "have", have, "want", want)
					return fmt.Errorf("%w: next pivot confirmer number %d != requested %d", errInvalidChain, have, want)
				}
				log.Warn("Pivot seemingly stale, moving", "old", pivot, "new", headers[0].Number)
				pivot = headers[0].Number.Uint64()

				d.pivotLock.Lock()
				d.pivotHeader = headers[0]
				d.pivotLock.Unlock()

				// Write out the pivot into the database so a rollback beyond
				// it will reenable snap sync and update the state root that
				// the state syncer will be downloading.
				rawdb.WriteLastPivotNumber(d.stateDB, pivot)
			}
			// Disable the pivot check and fetch the next batch of headers
			pivoting = false
			continue
		}
		// If the skeleton's finished, pull any remaining head headers directly from the origin
		if skeleton && len(headers) == 0 {
			// A malicious node might withhold advertised headers indefinitely
			if from+uint64(MaxHeaderFetch)-1 <= head {
				p.log.Warn("Peer withheld skeleton headers", "advertised", head, "withheld", from+uint64(MaxHeaderFetch)-1)
				return fmt.Errorf("%w: withheld skeleton headers: advertised %d, withheld #%d", errStallingPeer, head, from+uint64(MaxHeaderFetch)-1)
			}
			p.log.Debug("No skeleton, fetching headers directly")
			skeleton = false
			continue
		}
		// If no more headers are inbound, notify the content fetchers and return
		if len(headers) == 0 {
			// Don't abort header fetches while the pivot is downloading
			if !d.committed.Load() && pivot <= from {
				p.log.Debug("No headers, waiting for pivot commit")
				select {
				case <-time.After(fsHeaderContCheck):
					continue
				case <-d.cancelCh:
					return errCanceled
				}
			}
			// Pivot done (or not in snap sync) and no more headers, terminate the process
			p.log.Debug("No more headers available")
			select {
			case d.headerProcCh <- nil:
				return nil
			case <-d.cancelCh:
				return errCanceled
			}
		}
		// If we received a skeleton batch, resolve internals concurrently
		var progressed bool
		if skeleton {
			filled, hashset, proced, err := d.fillHeaderSkeleton(from, headers)
			if err != nil {
				p.log.Debug("Skeleton chain invalid", "err", err)
				return fmt.Errorf("%w: %v", errInvalidChain, err)
			}
			headers = filled[proced:]
			hashes = hashset[proced:]

			progressed = proced > 0
			from += uint64(proced)
		} else {
			// A malicious node might withhold advertised headers indefinitely
			if n := len(headers); n < MaxHeaderFetch && headers[n-1].Number.Uint64() < head {
				p.log.Warn("Peer withheld headers", "advertised", head, "delivered", headers[n-1].Number.Uint64())
				return fmt.Errorf("%w: withheld headers: advertised %d, delivered %d", errStallingPeer, head, headers[n-1].Number.Uint64())
			}
			// If we're closing in on the chain head, but haven't yet reached it, delay
			// the last few headers so mini reorgs on the head don't cause invalid hash
			// chain errors.
			if n := len(headers); n > 0 {
				// Retrieve the current head we're at
				var head uint64
				if mode == LightSync {
					head = d.lightchain.CurrentHeader().Number.Uint64()
				} else {
					head = d.blockchain.CurrentSnapBlock().Number.Uint64()
					if full := d.blockchain.CurrentBlock().Number.Uint64(); head < full {
						head = full
					}
				}
				// If the head is below the common ancestor, we're actually deduplicating
				// already existing chain segments, so use the ancestor as the fake head.
				// Otherwise, we might end up delaying header deliveries pointlessly.
				if head < ancestor {
					head = ancestor
				}
				// If the head is way older than this batch, delay the last few headers
				if head+uint64(reorgProtThreshold) < headers[n-1].Number.Uint64() {
					delay := reorgProtHeaderDelay
					if delay > n {
						delay = n
					}
					headers = headers[:n-delay]
					hashes = hashes[:n-delay]
				}
			}
		}
		// If no headers have been delivered, or all of them have been delayed,
		// sleep a bit and retry. Take care with headers already consumed during
		// skeleton filling
		if len(headers) == 0 && !progressed {
			p.log.Trace("All headers delayed, waiting")
			select {
			case <-time.After(fsHeaderContCheck):
				continue
			case <-d.cancelCh:
				return errCanceled
			}
		}
		// Insert any remaining new headers and fetch the next batch
		if len(headers) > 0 {
			p.log.Trace("Scheduling new headers", "count", len(headers), "from", from)
			select {
			case d.headerProcCh <- &headerTask{
				headers: headers,
				hashes:  hashes,
			}:
			case <-d.cancelCh:
				return errCanceled
			}
			from += uint64(len(headers))
		}
		// If we're still skeleton filling snap sync, check pivot staleness
		// before continuing to the next skeleton filling
		if skeleton && pivot > 0 {
			pivoting = true
		}
	}
}

// fillHeaderSkeleton concurrently retrieves headers from all our available peers
// and maps them to the provided skeleton header chain.
//
// Any partial results from the beginning of the skeleton is (if possible) forwarded
// immediately to the header processor to keep the rest of the pipeline full even
// in the case of header stalls.
//
// The method returns the entire filled skeleton and also the number of headers
// already forwarded for processing.
func (d *Downloader) fillHeaderSkeleton(from uint64, skeleton []*types.Header) ([]*types.Header, []common.Hash, int, error) {
	log.Debug("Filling up skeleton", "from", from)
	d.queue.ScheduleSkeleton(from, skeleton)

	err := d.concurrentFetch((*headerQueue)(d), false)
	if err != nil {
		log.Debug("Skeleton fill failed", "err", err)
	}
	filled, hashes, proced := d.queue.RetrieveHeaders()
	if err == nil {
		log.Debug("Skeleton fill succeeded", "filled", len(filled), "processed", proced)
	}
	return filled, hashes, proced, err
}

// fetchBodies iteratively downloads the scheduled block bodies, taking any
// available peers, reserving a chunk of blocks for each, waiting for delivery
// and also periodically checking for timeouts.
func (d *Downloader) fetchBodies(from uint64, beaconMode bool) error {
	log.Debug("Downloading block bodies", "origin", from)
	err := d.concurrentFetch((*bodyQueue)(d), beaconMode)

	log.Debug("Block body download terminated", "err", err)
	return err
}

// fetchReceipts iteratively downloads the scheduled block receipts, taking any
// available peers, reserving a chunk of receipts for each, waiting for delivery
// and also periodically checking for timeouts.
func (d *Downloader) fetchReceipts(from uint64, beaconMode bool) error {
	log.Debug("Downloading receipts", "origin", from)
	err := d.concurrentFetch((*receiptQueue)(d), beaconMode)

	log.Debug("Receipt download terminated", "err", err)
	return err
}

// processHeaders takes batches of retrieved headers from an input channel and
// keeps processing and scheduling them into the header chain and downloader's
// queue until the stream ends or a failure occurs.
func (d *Downloader) processHeaders(origin uint64, td, ttd *big.Int, beaconMode bool) error {
	// Keep a count of uncertain headers to roll back
	var (
		rollback    uint64 // Zero means no rollback (fine as you can't unroll the genesis)
		rollbackErr error
		mode        = d.getMode()
	)
	defer func() {
		if rollback > 0 {
			lastHeader, lastFastBlock, lastBlock := d.lightchain.CurrentHeader().Number, common.Big0, common.Big0
			if mode != LightSync {
				lastFastBlock = d.blockchain.CurrentSnapBlock().Number
				lastBlock = d.blockchain.CurrentBlock().Number
			}
			if err := d.lightchain.SetHead(rollback - 1); err != nil { // -1 to target the parent of the first uncertain block
				// We're already unwinding the stack, only print the error to make it more visible
				log.Error("Failed to roll back chain segment", "head", rollback-1, "err", err)
			}
			curFastBlock, curBlock := common.Big0, common.Big0
			if mode != LightSync {
				curFastBlock = d.blockchain.CurrentSnapBlock().Number
				curBlock = d.blockchain.CurrentBlock().Number
			}
			log.Warn("Rolled back chain segment",
				"header", fmt.Sprintf("%d->%d", lastHeader, d.lightchain.CurrentHeader().Number),
				"snap", fmt.Sprintf("%d->%d", lastFastBlock, curFastBlock),
				"block", fmt.Sprintf("%d->%d", lastBlock, curBlock), "reason", rollbackErr)
		}
	}()
	// Wait for batches of headers to process
	gotHeaders := false

	for {
		select {
		case <-d.cancelCh:
			rollbackErr = errCanceled
			return errCanceled

		case task := <-d.headerProcCh:
			// Terminate header processing if we synced up
			if task == nil || len(task.headers) == 0 {
				// Notify everyone that headers are fully processed
				for _, ch := range []chan bool{d.queue.blockWakeCh, d.queue.receiptWakeCh} {
					select {
					case ch <- false:
					case <-d.cancelCh:
					}
				}
				// If we're in legacy sync mode, we need to check total difficulty
				// violations from malicious peers. That is not needed in beacon
				// mode and we can skip to terminating sync.
				if !beaconMode {
					// If no headers were retrieved at all, the peer violated its TD promise that it had a
					// better chain compared to ours. The only exception is if its promised blocks were
					// already imported by other means (e.g. fetcher):
					//
					// R <remote peer>, L <local node>: Both at block 10
					// R: Mine block 11, and propagate it to L
					// L: Queue block 11 for import
					// L: Notice that R's head and TD increased compared to ours, start sync
					// L: Import of block 11 finishes
					// L: Sync begins, and finds common ancestor at 11
					// L: Request new headers up from 11 (R's TD was higher, it must have something)
					// R: Nothing to give
					if mode != LightSync {
						head := d.blockchain.CurrentBlock()
						if !gotHeaders && td.Cmp(d.blockchain.GetTd(head.Hash(), head.Number.Uint64())) > 0 {
							return errStallingPeer
						}
					}
					// If snap or light syncing, ensure promised headers are indeed delivered. This is
					// needed to detect scenarios where an attacker feeds a bad pivot and then bails out
					// of delivering the post-pivot blocks that would flag the invalid content.
					//
					// This check cannot be executed "as is" for full imports, since blocks may still be
					// queued for processing when the header download completes. However, as long as the
					// peer gave us something useful, we're already happy/progressed (above check).
					if mode == SnapSync || mode == LightSync {
						head := d.lightchain.CurrentHeader()
						if td.Cmp(d.lightchain.GetTd(head.Hash(), head.Number.Uint64())) > 0 {
							return errStallingPeer
						}
					}
				}
				// Disable any rollback and return
				rollback = 0
				return nil
			}
			// Otherwise split the chunk of headers into batches and process them
			headers, hashes := task.headers, task.hashes

			gotHeaders = true
			for len(headers) > 0 {
				// Terminate if something failed in between processing chunks
				select {
				case <-d.cancelCh:
					rollbackErr = errCanceled
					return errCanceled
				default:
				}
				// Select the next chunk of headers to import
				limit := maxHeadersProcess
				if limit > len(headers) {
					limit = len(headers)
				}
				chunkHeaders := headers[:limit]
				chunkHashes := hashes[:limit]

				// In case of header only syncing, validate the chunk immediately
				if mode == SnapSync || mode == LightSync {
					// If we're importing pure headers, verify based on their recentness
					var pivot uint64

					d.pivotLock.RLock()
					if d.pivotHeader != nil {
						pivot = d.pivotHeader.Number.Uint64()
					}
					d.pivotLock.RUnlock()

					frequency := fsHeaderCheckFrequency
					if chunkHeaders[len(chunkHeaders)-1].Number.Uint64()+uint64(fsHeaderForceVerify) > pivot {
						frequency = 1
					}
					// Although the received headers might be all valid, a legacy
					// PoW/PoA sync must not accept post-merge headers. Make sure
					// that any transition is rejected at this point.
					var (
						rejected []*types.Header
						td       *big.Int
					)
					if !beaconMode && ttd != nil {
						td = d.blockchain.GetTd(chunkHeaders[0].ParentHash, chunkHeaders[0].Number.Uint64()-1)
						if td == nil {
							// This should never really happen, but handle gracefully for now
							log.Error("Failed to retrieve parent header TD", "number", chunkHeaders[0].Number.Uint64()-1, "hash", chunkHeaders[0].ParentHash)
							return fmt.Errorf("%w: parent TD missing", errInvalidChain)
						}
						for i, header := range chunkHeaders {
							td = new(big.Int).Add(td, header.Difficulty)
							if td.Cmp(ttd) >= 0 {
								// Terminal total difficulty reached, allow the last header in
								if new(big.Int).Sub(td, header.Difficulty).Cmp(ttd) < 0 {
									chunkHeaders, rejected = chunkHeaders[:i+1], chunkHeaders[i+1:]
									if len(rejected) > 0 {
										// Make a nicer user log as to the first TD truly rejected
										td = new(big.Int).Add(td, rejected[0].Difficulty)
									}
								} else {
									chunkHeaders, rejected = chunkHeaders[:i], chunkHeaders[i:]
								}
								break
							}
						}
					}
					if len(chunkHeaders) > 0 {
						if n, err := d.lightchain.InsertHeaderChain(chunkHeaders, frequency); err != nil {
							rollbackErr = err

							// If some headers were inserted, track them as uncertain
							if (mode == SnapSync || frequency > 1) && n > 0 && rollback == 0 {
								rollback = chunkHeaders[0].Number.Uint64()
							}
							log.Warn("Invalid header encountered", "number", chunkHeaders[n].Number, "hash", chunkHashes[n], "parent", chunkHeaders[n].ParentHash, "err", err)
							return fmt.Errorf("%w: %v", errInvalidChain, err)
						}
						// All verifications passed, track all headers within the allowed limits
						if mode == SnapSync {
							head := chunkHeaders[len(chunkHeaders)-1].Number.Uint64()
							if head-rollback > uint64(fsHeaderSafetyNet) {
								rollback = head - uint64(fsHeaderSafetyNet)
							} else {
								rollback = 1
							}
						}
					}
					if len(rejected) != 0 {
						// Merge threshold reached, stop importing, but don't roll back
						rollback = 0

						log.Info("Legacy sync reached merge threshold", "number", rejected[0].Number, "hash", rejected[0].Hash(), "td", td, "ttd", ttd)
						return ErrMergeTransition
					}
				}
				// Unless we're doing light chains, schedule the headers for associated content retrieval
				if mode == FullSync || mode == SnapSync {
					// If we've reached the allowed number of pending headers, stall a bit
					for d.queue.PendingBodies() >= maxQueuedHeaders || d.queue.PendingReceipts() >= maxQueuedHeaders {
						select {
						case <-d.cancelCh:
							rollbackErr = errCanceled
							return errCanceled
						case <-time.After(time.Second):
						}
					}
					// Otherwise insert the headers for content retrieval
					inserts := d.queue.Schedule(chunkHeaders, chunkHashes, origin)
					if len(inserts) != len(chunkHeaders) {
						rollbackErr = fmt.Errorf("stale headers: len inserts %v len(chunk) %v", len(inserts), len(chunkHeaders))
						return fmt.Errorf("%w: stale headers", errBadPeer)
					}
				}
				headers = headers[limit:]
				hashes = hashes[limit:]
				origin += uint64(limit)
			}
			// Update the highest block number we know if a higher one is found.
			d.syncStatsLock.Lock()
			if d.syncStatsChainHeight < origin {
				d.syncStatsChainHeight = origin - 1
			}
			d.syncStatsLock.Unlock()

			// Signal the content downloaders of the availability of new tasks
			for _, ch := range []chan bool{d.queue.blockWakeCh, d.queue.receiptWakeCh} {
				select {
				case ch <- true:
				default:
				}
			}
		}
	}
}

// processFullSyncContent takes fetch results from the queue and imports them into the chain.
func (d *Downloader) processFullSyncContent(ttd *big.Int, beaconMode bool) error {
	for {
		results := d.queue.Results(true)
		if len(results) == 0 {
			return nil
		}
		if d.chainInsertHook != nil {
			d.chainInsertHook(results)
		}
		// Although the received blocks might be all valid, a legacy PoW/PoA sync
		// must not accept post-merge blocks. Make sure that pre-merge blocks are
		// imported, but post-merge ones are rejected.
		var (
			rejected []*fetchResult
			td       *big.Int
		)
		if !beaconMode && ttd != nil {
			td = d.blockchain.GetTd(results[0].Header.ParentHash, results[0].Header.Number.Uint64()-1)
			if td == nil {
				// This should never really happen, but handle gracefully for now
				log.Error("Failed to retrieve parent block TD", "number", results[0].Header.Number.Uint64()-1, "hash", results[0].Header.ParentHash)
				return fmt.Errorf("%w: parent TD missing", errInvalidChain)
			}
			for i, result := range results {
				td = new(big.Int).Add(td, result.Header.Difficulty)
				if td.Cmp(ttd) >= 0 {
					// Terminal total difficulty reached, allow the last block in
					if new(big.Int).Sub(td, result.Header.Difficulty).Cmp(ttd) < 0 {
						results, rejected = results[:i+1], results[i+1:]
						if len(rejected) > 0 {
							// Make a nicer user log as to the first TD truly rejected
							td = new(big.Int).Add(td, rejected[0].Header.Difficulty)
						}
					} else {
						results, rejected = results[:i], results[i:]
					}
					break
				}
			}
		}
		if err := d.importBlockResults(results); err != nil {
			return err
		}
		if len(rejected) != 0 {
			log.Info("Legacy sync reached merge threshold", "number", rejected[0].Header.Number, "hash", rejected[0].Header.Hash(), "td", td, "ttd", ttd)
			return ErrMergeTransition
		}
	}
}

func (d *Downloader) importBlockResults(results []*fetchResult) error {
	// Check for any early termination requests
	if len(results) == 0 {
		return nil
	}
	select {
	case <-d.quitCh:
		return errCancelContentProcessing
	default:
	}
	// Retrieve a batch of results to import
	first, last := results[0].Header, results[len(results)-1].Header
	log.Debug("Inserting downloaded chain", "items", len(results),
		"firstnum", first.Number, "firsthash", first.Hash(),
		"lastnum", last.Number, "lasthash", last.Hash(),
	)
	blocks := make([]*types.Block, len(results))
	for i, result := range results {
		blocks[i] = types.NewBlockWithHeader(result.Header).WithBody(result.Transactions, result.Uncles).WithWithdrawals(result.Withdrawals)
	}
	// Downloaded blocks are always regarded as trusted after the
	// transition. Because the downloaded chain is guided by the
	// consensus-layer.
	if index, err := d.blockchain.InsertChain(blocks); err != nil {
		if index < len(results) {
			log.Debug("Downloaded item processing failed", "number", results[index].Header.Number, "hash", results[index].Header.Hash(), "err", err)

			// In post-merge, notify the engine API of encountered bad chains
			if d.badBlock != nil {
				head, _, _, err := d.skeleton.Bounds()
				if err != nil {
					log.Error("Failed to retrieve beacon bounds for bad block reporting", "err", err)
				} else {
					d.badBlock(blocks[index].Header(), head)
				}
			}
		} else {
			// The InsertChain method in blockchain.go will sometimes return an out-of-bounds index,
			// when it needs to preprocess blocks to import a sidechain.
			// The importer will put together a new list of blocks to import, which is a superset
			// of the blocks delivered from the downloader, and the indexing will be off.
			log.Debug("Downloaded item processing failed on sidechain import", "index", index, "err", err)
		}
		return fmt.Errorf("%w: %v", errInvalidChain, err)
	}
	return nil
}

// processSnapSyncContent takes fetch results from the queue and writes them to the
// database. It also controls the synchronisation of state nodes of the pivot block.
func (d *Downloader) processSnapSyncContent() error {
	// Start syncing state of the reported head block. This should get us most of
	// the state of the pivot block.
	d.pivotLock.RLock()
	sync := d.syncState(d.pivotHeader.Root)
	d.pivotLock.RUnlock()

	defer func() {
		// The `sync` object is replaced every time the pivot moves. We need to
		// defer close the very last active one, hence the lazy evaluation vs.
		// calling defer sync.Cancel() !!!
		sync.Cancel()
	}()

	closeOnErr := func(s *stateSync) {
		if err := s.Wait(); err != nil && err != errCancelStateFetch && err != errCanceled && err != snap.ErrCancelled {
			d.queue.Close() // wake up Results
		}
	}
	go closeOnErr(sync)

	// To cater for moving pivot points, track the pivot block and subsequently
	// accumulated download results separately.
	var (
		oldPivot *fetchResult   // Locked in pivot block, might change eventually
		oldTail  []*fetchResult // Downloaded content after the pivot
	)
	for {
		// Wait for the next batch of downloaded data to be available, and if the pivot
		// block became stale, move the goalpost
		results := d.queue.Results(oldPivot == nil) // Block if we're not monitoring pivot staleness
		if len(results) == 0 {
			// If pivot sync is done, stop
			if oldPivot == nil {
				d.reportSnapSyncProgress(true)
				return sync.Cancel()
			}
			// If sync failed, stop
			select {
			case <-d.cancelCh:
				sync.Cancel()
				return errCanceled
			default:
			}
		}
		if d.chainInsertHook != nil {
			d.chainInsertHook(results)
		}
		d.reportSnapSyncProgress(false)

		// If we haven't downloaded the pivot block yet, check pivot staleness
		// notifications from the header downloader
		d.pivotLock.RLock()
		pivot := d.pivotHeader
		d.pivotLock.RUnlock()

		if oldPivot == nil {
			if pivot.Root != sync.root {
				sync.Cancel()
				sync = d.syncState(pivot.Root)

				go closeOnErr(sync)
			}
		} else {
			results = append(append([]*fetchResult{oldPivot}, oldTail...), results...)
		}
		// Split around the pivot block and process the two sides via snap/full sync
		if !d.committed.Load() {
			latest := results[len(results)-1].Header
			// If the height is above the pivot block by 2 sets, it means the pivot
			// become stale in the network and it was garbage collected, move to a
			// new pivot.
			//
			// Note, we have `reorgProtHeaderDelay` number of blocks withheld, Those
			// need to be taken into account, otherwise we're detecting the pivot move
			// late and will drop peers due to unavailable state!!!
			if height := latest.Number.Uint64(); height >= pivot.Number.Uint64()+2*uint64(fsMinFullBlocks)-uint64(reorgProtHeaderDelay) {
				log.Warn("Pivot became stale, moving", "old", pivot.Number.Uint64(), "new", height-uint64(fsMinFullBlocks)+uint64(reorgProtHeaderDelay))
				pivot = results[len(results)-1-fsMinFullBlocks+reorgProtHeaderDelay].Header // must exist as lower old pivot is uncommitted

				d.pivotLock.Lock()
				d.pivotHeader = pivot
				d.pivotLock.Unlock()

				// Write out the pivot into the database so a rollback beyond it will
				// reenable snap sync
				rawdb.WriteLastPivotNumber(d.stateDB, pivot.Number.Uint64())
			}
		}
		P, beforeP, afterP := splitAroundPivot(pivot.Number.Uint64(), results)
		if err := d.commitSnapSyncData(beforeP, sync); err != nil {
			return err
		}
		if P != nil {
			// If new pivot block found, cancel old state retrieval and restart
			if oldPivot != P {
				sync.Cancel()
				sync = d.syncState(P.Header.Root)

				go closeOnErr(sync)
				oldPivot = P
			}
			// Wait for completion, occasionally checking for pivot staleness
			select {
			case <-sync.done:
				if sync.err != nil {
					return sync.err
				}
				if err := d.commitPivotBlock(P); err != nil {
					return err
				}
				oldPivot = nil

			case <-time.After(time.Second):
				oldTail = afterP
				continue
			}
		}
		// Fast sync done, pivot commit done, full import
		if err := d.importBlockResults(afterP); err != nil {
			return err
		}
	}
}

func splitAroundPivot(pivot uint64, results []*fetchResult) (p *fetchResult, before, after []*fetchResult) {
	if len(results) == 0 {
		return nil, nil, nil
	}
	if lastNum := results[len(results)-1].Header.Number.Uint64(); lastNum < pivot {
		// the pivot is somewhere in the future
		return nil, results, nil
	}
	// This can also be optimized, but only happens very seldom
	for _, result := range results {
		num := result.Header.Number.Uint64()
		switch {
		case num < pivot:
			before = append(before, result)
		case num == pivot:
			p = result
		default:
			after = append(after, result)
		}
	}
	return p, before, after
}

func (d *Downloader) commitSnapSyncData(results []*fetchResult, stateSync *stateSync) error {
	// Check for any early termination requests
	if len(results) == 0 {
		return nil
	}
	select {
	case <-d.quitCh:
		return errCancelContentProcessing
	case <-stateSync.done:
		if err := stateSync.Wait(); err != nil {
			return err
		}
	default:
	}
	// Retrieve the batch of results to import
	first, last := results[0].Header, results[len(results)-1].Header
	log.Debug("Inserting snap-sync blocks", "items", len(results),
		"firstnum", first.Number, "firsthash", first.Hash(),
		"lastnumn", last.Number, "lasthash", last.Hash(),
	)
	blocks := make([]*types.Block, len(results))
	receipts := make([]types.Receipts, len(results))
	for i, result := range results {
		blocks[i] = types.NewBlockWithHeader(result.Header).WithBody(result.Transactions, result.Uncles).WithWithdrawals(result.Withdrawals)
		receipts[i] = result.Receipts
	}
	if index, err := d.blockchain.InsertReceiptChain(blocks, receipts, d.ancientLimit); err != nil {
		log.Debug("Downloaded item processing failed", "number", results[index].Header.Number, "hash", results[index].Header.Hash(), "err", err)
		return fmt.Errorf("%w: %v", errInvalidChain, err)
	}
	return nil
}

func (d *Downloader) commitPivotBlock(result *fetchResult) error {
	block := types.NewBlockWithHeader(result.Header).WithBody(result.Transactions, result.Uncles).WithWithdrawals(result.Withdrawals)
	log.Debug("Committing snap sync pivot as new head", "number", block.Number(), "hash", block.Hash())

	// Commit the pivot block as the new head, will require full sync from here on
	if _, err := d.blockchain.InsertReceiptChain([]*types.Block{block}, []types.Receipts{result.Receipts}, d.ancientLimit); err != nil {
		return err
	}
	if err := d.blockchain.SnapSyncCommitHead(block.Hash()); err != nil {
		return err
	}
	d.committed.Store(true)
	return nil
}

// DeliverSnapPacket is invoked from a peer's message handler when it transmits a
// data packet for the local node to consume.
func (d *Downloader) DeliverSnapPacket(peer *snap.Peer, packet snap.Packet) error {
	switch packet := packet.(type) {
	case *snap.AccountRangePacket:
		hashes, accounts, err := packet.Unpack()
		if err != nil {
			return err
		}
		return d.SnapSyncer.OnAccounts(peer, packet.ID, hashes, accounts, packet.Proof)

	case *snap.StorageRangesPacket:
		hashset, slotset := packet.Unpack()
		return d.SnapSyncer.OnStorage(peer, packet.ID, hashset, slotset, packet.Proof)

	case *snap.ByteCodesPacket:
		return d.SnapSyncer.OnByteCodes(peer, packet.ID, packet.Codes)

	case *snap.TrieNodesPacket:
		return d.SnapSyncer.OnTrieNodes(peer, packet.ID, packet.Nodes)

	default:
		return fmt.Errorf("unexpected snap packet type: %T", packet)
	}
}

// readHeaderRange returns a list of headers, using the given last header as the base,
// and going backwards towards genesis. This method assumes that the caller already has
// placed a reasonable cap on count.
func (d *Downloader) readHeaderRange(last *types.Header, count int) []*types.Header {
	var (
		current = last
		headers []*types.Header
	)
	for {
		parent := d.lightchain.GetHeaderByHash(current.ParentHash)
		if parent == nil {
			break // The chain is not continuous, or the chain is exhausted
		}
		headers = append(headers, parent)
		if len(headers) >= count {
			break
		}
		current = parent
	}
	return headers
}

// reportSnapSyncProgress calculates various status reports and provides it to the user.
func (d *Downloader) reportSnapSyncProgress(force bool) {
	// Initialize the sync start time if it's the first time we're reporting
	if d.syncStartTime.IsZero() {
		d.syncStartTime = time.Now().Add(-time.Millisecond) // -1ms offset to avoid division by zero
	}
	// Don't report all the events, just occasionally
	if !force && time.Since(d.syncLogTime) < 8*time.Second {
		return
	}
	// Don't report anything until we have a meaningful progress
	var (
		headerBytes, _  = d.stateDB.AncientSize(rawdb.ChainFreezerHeaderTable)
		bodyBytes, _    = d.stateDB.AncientSize(rawdb.ChainFreezerBodiesTable)
		receiptBytes, _ = d.stateDB.AncientSize(rawdb.ChainFreezerReceiptTable)
	)
	syncedBytes := common.StorageSize(headerBytes + bodyBytes + receiptBytes)
	if syncedBytes == 0 {
		return
	}
	var (
		header = d.blockchain.CurrentHeader()
		block  = d.blockchain.CurrentSnapBlock()
	)
	syncedBlocks := block.Number.Uint64() - d.syncStartBlock
	if syncedBlocks == 0 {
		return
	}
	// Retrieve the current chain head and calculate the ETA
	latest, _, _, err := d.skeleton.Bounds()
	if err != nil {
		// We're going to cheat for non-merged networks, but that's fine
		latest = d.pivotHeader
	}
	if latest == nil {
		// This should really never happen, but add some defensive code for now.
		// TODO(karalabe): Remove it eventually if we don't see it blow.
		log.Error("Nil latest block in sync progress report")
		return
	}
	var (
		left = latest.Number.Uint64() - block.Number.Uint64()
		eta  = time.Since(d.syncStartTime) / time.Duration(syncedBlocks) * time.Duration(left)

		progress = fmt.Sprintf("%.2f%%", float64(block.Number.Uint64())*100/float64(latest.Number.Uint64()))
		headers  = fmt.Sprintf("%v@%v", log.FormatLogfmtUint64(header.Number.Uint64()), common.StorageSize(headerBytes).TerminalString())
		bodies   = fmt.Sprintf("%v@%v", log.FormatLogfmtUint64(block.Number.Uint64()), common.StorageSize(bodyBytes).TerminalString())
		receipts = fmt.Sprintf("%v@%v", log.FormatLogfmtUint64(block.Number.Uint64()), common.StorageSize(receiptBytes).TerminalString())
	)
	log.Info("Syncing: chain download in progress", "synced", progress, "chain", syncedBytes, "headers", headers, "bodies", bodies, "receipts", receipts, "eta", common.PrettyDuration(eta))
	d.syncLogTime = time.Now()
}<|MERGE_RESOLUTION|>--- conflicted
+++ resolved
@@ -121,18 +121,11 @@
 	badBlock badBlockFn // Reports a block as rejected by the chain
 
 	// Status
-<<<<<<< HEAD
 	// SYSCOIN
 	SynchroniseMock func(id string, hash common.Hash) error // Replacement for synchronise during testing
-	synchronising   int32
-	notified        int32
-	committed       int32
-=======
-	synchroniseMock func(id string, hash common.Hash) error // Replacement for synchronise during testing
 	synchronising   atomic.Bool
 	notified        atomic.Bool
 	committed       atomic.Bool
->>>>>>> b946b7a1
 	ancientLimit    uint64 // The maximum block number which can be regarded as ancient data.
 
 	// Channels
