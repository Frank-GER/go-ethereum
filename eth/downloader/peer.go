--- conflicted
+++ resolved
@@ -37,12 +37,8 @@
 )
 
 var (
-<<<<<<< HEAD
 	// SYSCOIN
 	errPeerSetClosed     = errors.New("peerset closed")
-	errAlreadyFetching   = errors.New("already fetching blocks from peer")
-=======
->>>>>>> bc6bf1e1
 	errAlreadyRegistered = errors.New("peer is already registered")
 	errNotRegistered     = errors.New("peer is not registered")
 )
